--- conflicted
+++ resolved
@@ -1,70 +1,33 @@
-version 5.122.3
-
-references: strict
-redirects: on
-
-framework: net46, net461, netstandard2.0
-source https://api.nuget.org/v3/index.json
-<<<<<<< HEAD
-strategy: min
-
-nuget Microsoft.CSharp ~> 4.4.0
-nuget Microsoft.NETCore.App ~> 2.0.0 framework: netstandard2.0
-nuget Microsoft.NETCore.Platforms ~> 2.0.0
-nuget Microsoft.NETCore.Targets ~> 2.0.0
-nuget Microsoft.Extensions.DependencyModel ~> 2.0.0
-nuget Mono.Cecil ~> 0.10-beta6
-nuget Microsoft.Build.Utilities.Core ~> 15.3.0
-nuget System.Configuration.ConfigurationManager ~> 4.4.0
-nuget Microsoft.CodeAnalysis.CSharp ~> 2.3.2
-nuget System.CodeDom ~> 4.4.0
-nuget System.Reflection.Emit.Lightweight ~> 4.3.0
-nuget System.Reflection.Metadata ~> 1.5.0
-nuget System.Net.Http ~> 4.3.0
-nuget System.Threading.Timer ~> 4.3.0
-nuget System.ValueTuple ~> 4.4.0
-nuget FSharp.Core ~> 4.2.0 copy_local: true
-nuget FSharp.Compiler.Service ~> 14.0.2
-=======
-
-nuget FSharp.Compiler.Tools
-
-nuget Mono.Cecil ~> 0.10-beta
-nuget System.ValueTuple 4.3.0
-
-group fsharp4
-    framework: net45, net46
-    source https://api.nuget.org/v3/index.json
- 
-    nuget System.ValueTuple 4.3.0
-	nuget FSharp.Core 4.1.17
-
-group fsharp3
-    framework: net40
-    source https://api.nuget.org/v3/index.json
-
-    nuget FSharp.Core 4.0.0.1
-
-group roslyn
-    framework: net46
-    source https://api.nuget.org/v3/index.json
-    strategy: min
-
-    nuget System.ValueTuple 4.3.0
-    nuget Microsoft.CodeAnalysis.CSharp ~2.6.0
-
-group fcs
-    framework: net45
-    source https://api.nuget.org/v3/index.json
-    strategy: min
-
-    nuget System.ValueTuple 4.3.0
-    nuget FSharp.Compiler.Service ~17.0.1
->>>>>>> 6c1083cc
-
-group build
-    framework: net45
-    source https://api.nuget.org/v3/index.json
-    nuget Paket.Core 5.122.3
-    nuget FAKE
-    nuget AjaxMin
+version 5.122.3
+
+references: strict
+redirects: on
+
+framework: net46, net461, netstandard2.0
+source https://api.nuget.org/v3/index.json
+strategy: min
+
+nuget Microsoft.CSharp ~> 4.4.0
+nuget Microsoft.NETCore.App ~> 2.0.0 framework: netstandard2.0
+nuget Microsoft.NETCore.Platforms ~> 2.0.0
+nuget Microsoft.NETCore.Targets ~> 2.0.0
+nuget Microsoft.Extensions.DependencyModel ~> 2.0.0
+nuget Mono.Cecil ~> 0.10-beta6
+nuget Microsoft.Build.Utilities.Core ~> 15.3.0
+nuget System.Configuration.ConfigurationManager ~> 4.4.0
+nuget Microsoft.CodeAnalysis.CSharp ~> 2.6.0
+nuget System.CodeDom ~> 4.4.0
+nuget System.Reflection.Emit.Lightweight ~> 4.3.0
+nuget System.Reflection.Metadata ~> 1.5.0
+nuget System.Net.Http ~> 4.3.0
+nuget System.Threading.Timer ~> 4.3.0
+nuget System.ValueTuple ~> 4.4.0
+nuget FSharp.Core ~> 4.2.0 copy_local: true
+nuget FSharp.Compiler.Service ~> 14.0.2
+
+group build
+    framework: net45
+    source https://api.nuget.org/v3/index.json
+    nuget Paket.Core 5.122.3
+    nuget FAKE
+    nuget AjaxMin