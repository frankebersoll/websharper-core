<<<<<<< HEAD
<?xml version="1.0"?>
<configuration>
  <!--
    For a description of web.config changes see http://go.microsoft.com/fwlink/?LinkId=235367.

    The following attributes can be set on the <httpRuntime> tag.
      <system.Web>
        <httpRuntime targetFramework="4.6.1" />
      </system.Web>
  -->
  <system.web>
    <compilation debug="true" targetFramework="4.6.1"/>
    <!--<httpModules>
      <add name="WebSharper.RemotingModule" type="WebSharper.Web.RpcModule, WebSharper.Web" />
      <add name="WebSharper.Sitelets" type="WebSharper.Sitelets.HttpModule, WebSharper.Sitelets" />
    </httpModules>-->
  </system.web>
  <system.webServer>
    <modules>
      <add name="WebSharper.Remoting" type="WebSharper.Web.RpcModule, WebSharper.Web"/>
      <add name="WebSharper.Sitelets" type="WebSharper.Sitelets.HttpModule, WebSharper.Sitelets"/>
    </modules>
  </system.webServer>
  <runtime>
    <assemblyBinding xmlns="urn:schemas-microsoft-com:asm.v1">
      <dependentAssembly>
        <assemblyIdentity name="FSharp.Core" publicKeyToken="b03f5f7f11d50a3a" culture="neutral"/>
        <bindingRedirect oldVersion="2.0.0.0-4.4.1.0" newVersion="4.4.1.0"/>
      </dependentAssembly>
    </assemblyBinding>
  </runtime>
  <appSettings>
    <add key="WebSharperSharedMetadata" value="Full"/>
    <add key="UseDownloadedResources" value="True"/>
  </appSettings>
=======
<?xml version="1.0"?>
<configuration>
  <system.web>
    <compilation debug="true" targetFramework="4.0" />
    <httpRuntime requestValidationMode="2.0" />
    <pages validateRequest="false" />
  </system.web>
  <system.webServer>
    <modules>
      <add name="WebSharper.Remoting" type="WebSharper.Web.RpcModule, WebSharper.Web" />
      <add name="WebSharper.Sitelets" type="WebSharper.Sitelets.HttpModule, WebSharper.Sitelets" />
    </modules>
  </system.webServer>
  <runtime>
    <assemblyBinding xmlns="urn:schemas-microsoft-com:asm.v1">
      <dependentAssembly>
        <assemblyIdentity name="FSharp.Core" publicKeyToken="b03f5f7f11d50a3a" culture="neutral"/>
        <bindingRedirect oldVersion="2.0.0.0-4.4.1.0" newVersion="4.4.1.0"/>
      </dependentAssembly>
    </assemblyBinding>
  </runtime>
  <appSettings>
    <add key="WebSharperSharedMetadata" value="Full" />
  </appSettings>
>>>>>>> f68e103f
</configuration><|MERGE_RESOLUTION|>--- conflicted
+++ resolved
@@ -1,63 +1,36 @@
-<<<<<<< HEAD
-<?xml version="1.0"?>
-<configuration>
-  <!--
-    For a description of web.config changes see http://go.microsoft.com/fwlink/?LinkId=235367.
-
-    The following attributes can be set on the <httpRuntime> tag.
-      <system.Web>
-        <httpRuntime targetFramework="4.6.1" />
-      </system.Web>
-  -->
-  <system.web>
-    <compilation debug="true" targetFramework="4.6.1"/>
-    <!--<httpModules>
-      <add name="WebSharper.RemotingModule" type="WebSharper.Web.RpcModule, WebSharper.Web" />
-      <add name="WebSharper.Sitelets" type="WebSharper.Sitelets.HttpModule, WebSharper.Sitelets" />
-    </httpModules>-->
-  </system.web>
-  <system.webServer>
-    <modules>
-      <add name="WebSharper.Remoting" type="WebSharper.Web.RpcModule, WebSharper.Web"/>
-      <add name="WebSharper.Sitelets" type="WebSharper.Sitelets.HttpModule, WebSharper.Sitelets"/>
-    </modules>
-  </system.webServer>
-  <runtime>
-    <assemblyBinding xmlns="urn:schemas-microsoft-com:asm.v1">
-      <dependentAssembly>
-        <assemblyIdentity name="FSharp.Core" publicKeyToken="b03f5f7f11d50a3a" culture="neutral"/>
-        <bindingRedirect oldVersion="2.0.0.0-4.4.1.0" newVersion="4.4.1.0"/>
-      </dependentAssembly>
-    </assemblyBinding>
-  </runtime>
-  <appSettings>
-    <add key="WebSharperSharedMetadata" value="Full"/>
-    <add key="UseDownloadedResources" value="True"/>
-  </appSettings>
-=======
-<?xml version="1.0"?>
-<configuration>
-  <system.web>
-    <compilation debug="true" targetFramework="4.0" />
-    <httpRuntime requestValidationMode="2.0" />
-    <pages validateRequest="false" />
-  </system.web>
-  <system.webServer>
-    <modules>
-      <add name="WebSharper.Remoting" type="WebSharper.Web.RpcModule, WebSharper.Web" />
-      <add name="WebSharper.Sitelets" type="WebSharper.Sitelets.HttpModule, WebSharper.Sitelets" />
-    </modules>
-  </system.webServer>
-  <runtime>
-    <assemblyBinding xmlns="urn:schemas-microsoft-com:asm.v1">
-      <dependentAssembly>
-        <assemblyIdentity name="FSharp.Core" publicKeyToken="b03f5f7f11d50a3a" culture="neutral"/>
-        <bindingRedirect oldVersion="2.0.0.0-4.4.1.0" newVersion="4.4.1.0"/>
-      </dependentAssembly>
-    </assemblyBinding>
-  </runtime>
-  <appSettings>
-    <add key="WebSharperSharedMetadata" value="Full" />
-  </appSettings>
->>>>>>> f68e103f
+<?xml version="1.0"?>
+<configuration>
+  <!--
+    For a description of web.config changes see http://go.microsoft.com/fwlink/?LinkId=235367.
+
+    The following attributes can be set on the <httpRuntime> tag.
+      <system.Web>
+        <httpRuntime targetFramework="4.6.1" />
+      </system.Web>
+  -->
+  <system.web>
+    <compilation debug="true" targetFramework="4.6.1"/>
+    <!--<httpModules>
+      <add name="WebSharper.RemotingModule" type="WebSharper.Web.RpcModule, WebSharper.Web" />
+      <add name="WebSharper.Sitelets" type="WebSharper.Sitelets.HttpModule, WebSharper.Sitelets" />
+    </httpModules>-->
+  </system.web>
+  <system.webServer>
+    <modules>
+      <add name="WebSharper.Remoting" type="WebSharper.Web.RpcModule, WebSharper.Web"/>
+      <add name="WebSharper.Sitelets" type="WebSharper.Sitelets.HttpModule, WebSharper.Sitelets"/>
+    </modules>
+  </system.webServer>
+  <runtime>
+    <assemblyBinding xmlns="urn:schemas-microsoft-com:asm.v1">
+      <dependentAssembly>
+        <assemblyIdentity name="FSharp.Core" publicKeyToken="b03f5f7f11d50a3a" culture="neutral"/>
+        <bindingRedirect oldVersion="2.0.0.0-4.4.1.0" newVersion="4.4.1.0"/>
+      </dependentAssembly>
+    </assemblyBinding>
+  </runtime>
+  <appSettings>
+    <add key="WebSharperSharedMetadata" value="Full"/>
+    <add key="UseDownloadedResources" value="True"/>
+  </appSettings>
 </configuration>