--- conflicted
+++ resolved
@@ -1,96 +1,35 @@
-﻿<Project Sdk="Microsoft.NET.Sdk">
-  <PropertyGroup>
-    <TargetFrameworks>net461;netstandard2.0</TargetFrameworks>
-    <WebSharperProject>Library</WebSharperProject>
-  </PropertyGroup>
-  <ItemGroup>
-    <Compile Include="Remoting.fs" />
-    <Compile Include="ClientSideJson.fs" />
-    <Compile Include="HelloWorld.fs" />
-    <Compile Include="Main.fs" />
-    <Compile Include="SplitProxy.fs" />
-    <Compile Include="Routers.fs" />
-    <Compile Include="RouterTests.fs" />
-    <None Include="paket.references" />
-  </ItemGroup>
-  <ItemGroup Condition="$(TargetFramework.StartsWith('net4'))">
-    <Reference Include="System.Web" />
-  </ItemGroup>
-  <ItemGroup>
-<<<<<<< HEAD
-    <ProjectReference Include="..\..\src\compiler\WebSharper.Core\WebSharper.Core.fsproj" />
-    <ProjectReference Include="..\..\src\sitelets\WebSharper.Web\WebSharper.Web.fsproj" />
-    <ProjectReference Include="..\..\src\stdlib\WebSharper.Collections\WebSharper.Collections.fsproj" />
-    <ProjectReference Include="..\..\src\stdlib\WebSharper.JavaScript\WebSharper.JavaScript.fsproj" />
-    <ProjectReference Include="..\..\src\stdlib\WebSharper.JQuery\WebSharper.JQuery.fsproj" />
-    <ProjectReference Include="..\..\src\stdlib\WebSharper.Main\WebSharper.Main.fsproj" />
-    <ProjectReference Include="..\..\src\stdlib\WebSharper.Testing\WebSharper.Testing.fsproj" />
-    <ProjectReference Include="..\WebSharper.Collections.Tests\WebSharper.Collections.Tests.fsproj" />
-    <ProjectReference Include="..\WebSharper.CSharp.Tests\WebSharper.CSharp.Tests.csproj" />
-    <ProjectReference Include="..\WebSharper.Sitelets.Tests\WebSharper.Sitelets.Tests.fsproj" />
-=======
-    <ProjectReference Include="..\..\src\compiler\WebSharper.Core\WebSharper.Core.fsproj">
-      <Name>WebSharper.Core</Name>
-      <Project>{52741881-8d64-4639-8b5c-19c060958c35}</Project>
-      <Private>True</Private>
-    </ProjectReference>
-    <ProjectReference Include="..\..\src\sitelets\WebSharper.Sitelets\WebSharper.Sitelets.fsproj">
-      <Name>WebSharper.Sitelets</Name>
-      <Project>{d991329a-3aa3-4269-83ad-3597864855a0}</Project>
-      <Private>True</Private>
-    </ProjectReference>
-    <ProjectReference Include="..\..\src\sitelets\WebSharper.Web\WebSharper.Web.fsproj">
-      <Name>WebSharper.Web</Name>
-      <Project>{fe6ba781-fdc9-4bb5-b38a-3bb9841ea836}</Project>
-      <Private>True</Private>
-    </ProjectReference>
-    <ProjectReference Include="..\..\src\stdlib\WebSharper.Collections\WebSharper.Collections.fsproj">
-      <Name>WebSharper.Collections</Name>
-      <Project>{4ef94364-b50f-4906-ab91-77bca8413d60}</Project>
-      <Private>True</Private>
-    </ProjectReference>
-    <ProjectReference Include="..\..\src\stdlib\WebSharper.JavaScript\WebSharper.JavaScript.fsproj">
-      <Name>WebSharper.JavaScript</Name>
-      <Project>{3f2ceb8b-6ffd-45d0-8dbc-a5eed112ce68}</Project>
-      <Private>True</Private>
-    </ProjectReference>
-    <ProjectReference Include="..\..\src\stdlib\WebSharper.JQuery\WebSharper.JQuery.fsproj">
-      <Name>WebSharper.JQuery</Name>
-      <Project>{730ae40a-001c-4137-972d-898dc7c2bf0a}</Project>
-      <Private>True</Private>
-    </ProjectReference>
-    <ProjectReference Include="..\..\src\stdlib\WebSharper.Main\WebSharper.Main.fsproj">
-      <Name>WebSharper.Main</Name>
-      <Project>{a28d0cc6-9c9c-4438-81e2-0c21fb9549a3}</Project>
-      <Private>True</Private>
-    </ProjectReference>
-    <ProjectReference Include="..\..\src\stdlib\WebSharper.Testing\WebSharper.Testing.fsproj">
-      <Name>WebSharper.Testing</Name>
-      <Project>{a7f7a74b-d0ee-4918-8a54-280fc7d2a30c}</Project>
-      <Private>True</Private>
-    </ProjectReference>
-    <ProjectReference Include="..\WebSharper.Collections.Tests\WebSharper.Collections.Tests.fsproj">
-      <Name>WebSharper.Collections.Tests</Name>
-      <Project>{bb4817e7-12a1-4622-b8ce-29cb3c406851}</Project>
-      <Private>True</Private>
-    </ProjectReference>
-    <ProjectReference Include="..\WebSharper.CSharp.Sitelets.Tests\WebSharper.CSharp.Sitelets.Tests.csproj">
-      <Name>WebSharper.CSharp.Sitelets.Tests</Name>
-      <Project>{91e8e3cc-b1f5-4d27-8daf-639ca5c76f63}</Project>
-      <Private>True</Private>
-    </ProjectReference>
-    <ProjectReference Include="..\WebSharper.CSharp.Tests\WebSharper.CSharp.Tests.csproj">
-      <Name>WebSharper.CSharp.Tests</Name>
-      <Project>{c78f4ffd-9c51-466b-8e35-99588a419d60}</Project>
-      <Private>True</Private>
-    </ProjectReference>
-    <ProjectReference Include="..\WebSharper.Sitelets.Tests\WebSharper.Sitelets.Tests.fsproj">
-      <Name>WebSharper.Sitelets.Tests</Name>
-      <Project>{bba692b3-ab48-4f2e-8a33-260b0dd09a9b}</Project>
-      <Private>True</Private>
-    </ProjectReference>
->>>>>>> 6c1083cc
-  </ItemGroup>
-  <Import Project="..\..\msbuild\WebSharper.FSharp.Internal.targets" />
-  <Import Project="..\..\.paket\Paket.Restore.targets" />
-</Project>
+﻿<Project Sdk="Microsoft.NET.Sdk">
+  <PropertyGroup>
+    <TargetFrameworks>net461;netstandard2.0</TargetFrameworks>
+    <WebSharperProject>Library</WebSharperProject>
+  </PropertyGroup>
+  <ItemGroup>
+    <Compile Include="Remoting.fs" />
+    <Compile Include="ClientSideJson.fs" />
+    <Compile Include="HelloWorld.fs" />
+    <Compile Include="Main.fs" />
+    <Compile Include="SplitProxy.fs" />
+    <Compile Include="Routers.fs" />
+    <Compile Include="RouterTests.fs" />
+    <None Include="paket.references" />
+  </ItemGroup>
+  <ItemGroup Condition="$(TargetFramework.StartsWith('net4'))">
+    <Reference Include="System.Web" />
+  </ItemGroup>
+  <ItemGroup>
+    <ProjectReference Include="..\..\src\compiler\WebSharper.Core\WebSharper.Core.fsproj" />
+    <ProjectReference Include="..\..\src\sitelets\WebSharper.Sitelets\WebSharper.Sitelets.fsproj" />
+    <ProjectReference Include="..\..\src\sitelets\WebSharper.Web\WebSharper.Web.fsproj" />
+    <ProjectReference Include="..\..\src\stdlib\WebSharper.Collections\WebSharper.Collections.fsproj" />
+    <ProjectReference Include="..\..\src\stdlib\WebSharper.JavaScript\WebSharper.JavaScript.fsproj" />
+    <ProjectReference Include="..\..\src\stdlib\WebSharper.JQuery\WebSharper.JQuery.fsproj" />
+    <ProjectReference Include="..\..\src\stdlib\WebSharper.Main\WebSharper.Main.fsproj" />
+    <ProjectReference Include="..\..\src\stdlib\WebSharper.Testing\WebSharper.Testing.fsproj" />
+    <ProjectReference Include="..\WebSharper.Collections.Tests\WebSharper.Collections.Tests.fsproj" />
+    <ProjectReference Include="..\WebSharper.CSharp.Tests\WebSharper.CSharp.Tests.csproj" />
+    <ProjectReference Include="..\WebSharper.CSharp.Sitelets.Tests\WebSharper.CSharp.Sitelets.Tests.csproj" />
+    <ProjectReference Include="..\WebSharper.Sitelets.Tests\WebSharper.Sitelets.Tests.fsproj" />
+  </ItemGroup>
+  <Import Project="..\..\msbuild\WebSharper.FSharp.Internal.targets" />
+  <Import Project="..\..\.paket\Paket.Restore.targets" />
+</Project>