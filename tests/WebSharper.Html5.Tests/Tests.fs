--- conflicted
+++ resolved
@@ -1,4 +1,3 @@
-<<<<<<< HEAD
 // $begin{copyright}
 //
 // This file is part of WebSharper
@@ -23,8 +22,29 @@
 
 open WebSharper
 open WebSharper.JavaScript
-open WebSharper.Html.Client
 open WebSharper.JQuery
+
+[<JavaScript>]
+type Elt (name) =
+    let dom = JS.Document.CreateElement(name)
+    let mutable afterInsert = [||]
+
+    member this.Dom = dom
+
+    member this.OnAfterInsert(f : Dom.Element -> unit) =
+        afterInsert.JS.Push(f) |> ignore
+        this
+
+    member this.InsertInto (parent: Dom.Node) =
+        parent.AppendChild(dom) |> ignore
+        Array.iter (fun f -> f dom) afterInsert
+        afterInsert <- [||]
+
+    interface IControlBody with
+        member this.ReplaceInDom old =
+            old.ParentNode.ReplaceChild(dom, old) |> ignore
+            Array.iter (fun f -> f dom) afterInsert
+            afterInsert <- [||]
 
 module Utils =
     [<Inline "setInterval($x, $n)" >]
@@ -44,54 +64,12 @@
         )
 
     [<JavaScript>]
-    let GeolocationTest () =
-        Div [
-            H1 [Text "Geolocation Sample"]
-        ]
-        |>! OnAfterRender (fun elem ->
-            async {
-                let! position = GetPosition()
-                let coords = position.Coords
-                let coordsText = (coords.Latitude, coords.Longitude).ToString()
-                elem.Html <- elem.Html + "<h2>Your location is: (" + coordsText + ")</h2>"
-            }
-            |> Async.Start |> ignore
-        )
-
-    [<JavaScript>]
-    let LocalStorage () =
-        Div [
-            H1 [Text "LocalStorage Test"]
-        ]
-        |>! OnAfterRender (fun elem ->
-            let storage = JS.Window.LocalStorage
-            let key = "intReference"
-            let intReference = storage.GetItem(key)
-            if intReference = null || intReference = JS.Undefined then
-                storage.SetItem(key, "0")
-            else
-                let oldValue = int (intReference)
-                storage.SetItem(key, (oldValue + 1).ToString())
-            elem.Html <- elem.Html
-                         + "<h2>localStorage is now: ("
-                         + storage.GetItem(key) + ")</h2>"
-        )
-
-    [<JavaScript>]
     let Canvas (height: int, width: int) (f: CanvasRenderingContext2D -> unit) =
-        Div [
-            H1 [Text "Canvas Test"]
-        ]
-        |>! OnAfterRender (fun elem ->
-
-            let canvas = JQuery.Of("<canvas></canvas>")
-                               .Attr("height", string height)
-                               .Attr("width", string width)
-                               .Get().[0]
-            elem.Dom.AppendChild(canvas) |> ignore
-            let context = As<CanvasElement>(canvas).GetContext "2d"
+        Elt("canvas").OnAfterInsert(fun e ->
+            e.SetAttribute("height", string height)
+            e.SetAttribute("width", string width)
+            let context = As<CanvasElement>(e).GetContext "2d"
             f context
-            ()
         )
 
     [<JavaScript>]
@@ -215,213 +193,17 @@
         ctx.Arc(89., 102., 2., 0., Math.PI*2., true)
         ctx.Fill()
 
-=======
-// $begin{copyright}
-//
-// This file is part of WebSharper
-//
-// Copyright (c) 2008-2015 IntelliFactory
-//
-// Licensed under the Apache License, Version 2.0 (the "License"); you
-// may not use this file except in compliance with the License.  You may
-// obtain a copy of the License at
-//
-//     http://www.apache.org/licenses/LICENSE-2.0
-//
-// Unless required by applicable law or agreed to in writing, software
-// distributed under the License is distributed on an "AS IS" BASIS,
-// WITHOUT WARRANTIES OR CONDITIONS OF ANY KIND, either express or
-// implied.  See the License for the specific language governing
-// permissions and limitations under the License.
-//
-// $end{copyright}
-
-module WebSharper.Html5.Tests
-
-open WebSharper
-open WebSharper.JavaScript
-open WebSharper.JQuery
-
-[<JavaScript>]
-type Elt (name) =
-    let dom = JS.Document.CreateElement(name)
-    let mutable afterInsert = [||]
-
-    member this.Dom = dom
-
-    member this.OnAfterInsert(f : Dom.Element -> unit) =
-        afterInsert.JS.Push(f) |> ignore
-        this
-
-    member this.InsertInto (parent: Dom.Node) =
-        parent.AppendChild(dom) |> ignore
-        Array.iter (fun f -> f dom) afterInsert
-        afterInsert <- [||]
-
-    interface IControlBody with
-        member this.ReplaceInDom old =
-            old.ParentNode.ReplaceChild(dom, old) |> ignore
-            Array.iter (fun f -> f dom) afterInsert
-            afterInsert <- [||]
-
-module Utils =
-    [<Inline "setInterval($x, $n)" >]
-    let SetInterval (x: obj) (n: int) = X
-
-module SamplesInternals =
-
-    exception NoGeoLocation of Geolocation.PositionError
-
-    [<JavaScript>]
-    let GetPosition() : (Async<Geolocation.Position>) =
-        Async.FromContinuations(fun (onOk, onErr, _) ->
-            JS.Window.Navigator.Geolocation.GetCurrentPosition(
-                (fun pos -> onOk pos),
-                (fun err -> onErr (NoGeoLocation err))
-            )
-        )
-
-    [<JavaScript>]
-    let Canvas (height: int, width: int) (f: CanvasRenderingContext2D -> unit) =
-        Elt("canvas").OnAfterInsert(fun e ->
-            e.SetAttribute("height", string height)
-            e.SetAttribute("width", string width)
-            let context = As<CanvasElement>(e).GetContext "2d"
-            f context
-        )
-
-    [<JavaScript>]
-    let Example1 (ctx: CanvasRenderingContext2D) =
-        ctx.FillText("Hello World", 60., 70.)
-        ctx.FillText("Hello World", 60., 70., 1.)
-        ctx.FillStyle <- "rgb(200, 0, 0)"
-        ctx.FillRect(10., 10., 55., 50.)
-        ctx.FillStyle <- "rgba(0, 0, 200, 0.5)"
-        ctx.FillRect(30., 30., 55., 50.)
-
-    [<JavaScript>]
-    let Example2 (ctx: CanvasRenderingContext2D) =
-        ctx.FillRect(25., 25., 100., 100.)
-        ctx.ClearRect(45., 45., 60., 60.)
-        ctx.StrokeRect(50., 50., 50., 50.)
-
-    [<JavaScript>]
-    let Example3 (ctx: CanvasRenderingContext2D) =
-        ctx.BeginPath()
-        ctx.Arc(75., 75., 50., 0., Math.PI * 2., true);
-        ctx.MoveTo(110., 75.)
-        ctx.Arc(75., 75., 35., 0., Math.PI, false);
-        ctx.MoveTo(65., 65.)
-        ctx.Arc(60., 65., 5., 0., Math.PI *2., true);
-        ctx.MoveTo(95., 65.)
-        ctx.Arc(90., 65., 5., 0., Math.PI *2., true);
-        ctx.Stroke()
-
-    [<JavaScript>]
-    let Example4 (ctx: CanvasRenderingContext2D) =
-        // Filled triangle
-        ctx.BeginPath()
-        ctx.MoveTo(25., 25.)
-        ctx.LineTo(105., 25.)
-        ctx.LineTo(25., 105.)
-        ctx.Fill()
-
-        // Stroked triangle
-        ctx.BeginPath()
-        ctx.MoveTo(125., 125.)
-        ctx.LineTo(125., 45.)
-        ctx.LineTo(45., 125.)
-        ctx.ClosePath()
-        ctx.Stroke()
-
-    [<JavaScript>]
-    let Example5 (ctx: CanvasRenderingContext2D) =
-        ctx.BeginPath();
-        ctx.MoveTo(75., 25.)
-        ctx.QuadraticCurveTo(25., 25., 25., 62.5)
-        ctx.QuadraticCurveTo(25., 100., 50., 100.)
-        ctx.QuadraticCurveTo(50., 120., 30., 125.)
-        ctx.QuadraticCurveTo(60., 120., 65., 100.)
-        ctx.QuadraticCurveTo(125., 100., 125., 62.5)
-        ctx.QuadraticCurveTo(125., 25., 75., 25.)
-        ctx.Stroke()
-
-    [<JavaScript>]
-    let Example6 (ctx: CanvasRenderingContext2D) =
-        let roundedRect(x: float, y: float, width: float, height: float, radius: float)  =
-            ctx.BeginPath()
-            ctx.MoveTo(x, (y+radius))
-            ctx.LineTo(x, (y+height-radius))
-            ctx.QuadraticCurveTo(x, (y+height), (x+radius), (y+height))
-            ctx.LineTo((x+width-radius), (y+height))
-            ctx.QuadraticCurveTo(x+width, y+height, x+width, y+height-radius)
-            ctx.LineTo(x+width, y+radius)
-            ctx.QuadraticCurveTo(x+width, y, x+width-radius, y)
-            ctx.LineTo(x+radius, y)
-            ctx.QuadraticCurveTo(x, y, x, y+radius)
-            ctx.Stroke()
-
-        roundedRect(12.,12.,150.,150.,15.)
-        roundedRect(19.,19.,150.,150.,9.)
-        roundedRect(53.,53.,49.,33.,10.)
-        roundedRect(53.,119.,49.,16.,6.)
-        roundedRect(135.,53.,49.,33.,10.)
-        roundedRect(135.,119.,25.,49.,10.)
-        ctx.BeginPath()
-        ctx.Arc(37., 37., 13., -Math.PI/7., Math.PI/7., true)
-        ctx.LineTo(31., 37.)
-        ctx.Fill()
-        for i in 0..7 do
-            ctx.FillRect(51.+(float i)*16., 35., 4., 4.)
-        for i in 0..5 do
-            ctx.FillRect(115., 51.+(float i)*16., 4., 4.)
-        for i in 0..7 do
-            ctx.FillRect(51.+(float i)*16., 99., 4., 4.)
-        ctx.BeginPath()
-        ctx.MoveTo(83., 116.)
-        ctx.LineTo(83., 102.)
-        ctx.BezierCurveTo(83., 94., 89., 88., 97., 88.)
-        ctx.BezierCurveTo(105., 88., 111., 94., 111., 102.)
-        ctx.LineTo(111., 116.)
-        ctx.LineTo(106.333, 111.333)
-        ctx.LineTo(101.666, 116.)
-        ctx.LineTo(97., 111.333)
-        ctx.LineTo(92.333, 116.)
-        ctx.LineTo(87.666, 111.333)
-        ctx.LineTo(83., 116.)
-        ctx.Fill()
-        ctx.FillStyle <- "white"
-        ctx.BeginPath()
-        ctx.MoveTo(91., 96.)
-        ctx.BezierCurveTo(88., 96., 87., 99., 87., 101.)
-        ctx.BezierCurveTo(87., 103., 88., 106., 91., 106.)
-        ctx.BezierCurveTo(94., 106., 95., 103., 95., 101.)
-        ctx.BezierCurveTo(95., 99., 94., 96., 91., 96.)
-        ctx.MoveTo(103., 96.)
-        ctx.BezierCurveTo(100., 96., 99., 99., 99., 101.)
-        ctx.BezierCurveTo(99., 103., 100., 106., 103., 106.)
-        ctx.BezierCurveTo(106., 106., 107., 103., 107., 101.)
-        ctx.BezierCurveTo(107., 99., 106., 96., 103., 96.)
-        ctx.Fill()
-        ctx.FillStyle <- "black"
-        ctx.BeginPath()
-        ctx.Arc(101., 102., 2., 0., Math.PI*2., true)
-        ctx.Fill()
-        ctx.BeginPath()
-        ctx.Arc(89., 102., 2., 0., Math.PI*2., true)
-        ctx.Fill()
-
     [<JavaScript>]
     let Example7 (ctx: CanvasRenderingContext2D) =
         let img = Elt("img")
         img.Dom.AddEventListener("load", (fun () ->
             ctx.DrawImage(img.Dom, 0., 0.)
-            ctx.BeginPath()
-            ctx.MoveTo(30.,  96.)
-            ctx.LineTo(70.,  66.)
-            ctx.LineTo(103., 76.)
-            ctx.LineTo(170., 15.)
-            ctx.Stroke()
+                ctx.BeginPath()
+                ctx.MoveTo(30.,  96.)
+                ctx.LineTo(70.,  66.)
+                ctx.LineTo(103., 76.)
+                ctx.LineTo(170., 15.)
+                ctx.Stroke()
         ), false)
         img.Dom.SetAttribute("src", "backdrop.png")
 
@@ -522,166 +304,28 @@
 
 type TestBuilder with
 
->>>>>>> ef110954
-    [<JavaScript>]
-    let Example7 (ctx: CanvasRenderingContext2D) =
-        Img [ Src "backdrop.png" ]
-        |> fun x ->
-            let img = x.Dom
-            JQuery.Of(img).Load(fun _ _ ->
-                ctx.DrawImage(x.Dom, 0., 0.)
-                ctx.BeginPath()
-                ctx.MoveTo(30.,  96.)
-                ctx.LineTo(70.,  66.)
-                ctx.LineTo(103., 76.)
-                ctx.LineTo(170., 15.)
-                ctx.Stroke()
-            ).Ignore
-
-    [<JavaScript>]
-    let Example8 (ctx: CanvasRenderingContext2D) =
-        let paint () =
-            let now = new Date()
-            ctx.Save();
-            ctx.ClearRect(0., 0., 150., 150.)
-            ctx.Translate(75., 75.)
-            ctx.Scale(0.4, 0.4)
-            ctx.Rotate(-Math.PI/2.)
-            ctx.StrokeStyle <- "black"
-            ctx.FillStyle <- "white"
-            ctx.LineWidth <- 8.
-            ctx.LineCap <- LineCap.Round
-
-            ctx.Save()
-            // Hours marks
-            for i in 1..12 do
-                ctx.BeginPath()
-                ctx.Rotate(Math.PI/6.)
-                ctx.MoveTo(100., 0.)
-                ctx.LineTo(120., 0.)
-                ctx.Stroke()
-            ctx.Restore()
-            // Minute marks
-            ctx.Save()
-            ctx.LineWidth <- 5.
-            for i in 0..59 do
-                if (i % 5) <> 0 then
-                    ctx.BeginPath()
-                    ctx.MoveTo(117., 0.)
-                    ctx.LineTo(120., 0.)
-                    ctx.Stroke()
-                ctx.Rotate (Math.PI / 30.)
-            ctx.Restore()
-
-            let sec = now.GetSeconds() |> float
-            let min = now.GetMinutes() |> float
-            let hr  =
-                now.GetHours()
-                |> fun hr -> if hr >= 12 then hr-12 else hr
-                |> float
-
-            ctx.FillStyle <- "black"
-
-            // write Hours
-            ctx.Save()
-            ctx.Rotate( hr*(Math.PI/6.) + (Math.PI/360.)*min + (Math.PI/21600.)*sec )
-            ctx.LineWidth <- 14.
-            ctx.BeginPath()
-            ctx.MoveTo(-20., 0.)
-            ctx.LineTo(80., 0.)
-            ctx.Stroke()
-            ctx.Restore()
-
-            // write Minutes
-            ctx.Save()
-            ctx.Rotate( (Math.PI/30.)*min + (Math.PI/1800.)*sec )
-            ctx.LineWidth <- 10.
-            ctx.BeginPath()
-            ctx.MoveTo(-28., 0.)
-            ctx.LineTo(112., 0.)
-            ctx.Stroke()
-            ctx.Restore()
-
-            // Write seconds
-            ctx.Save()
-            ctx.Rotate(sec * Math.PI/30.)
-            ctx.StrokeStyle <- "#D40000"
-            ctx.FillStyle <- "#D40000"
-            ctx.LineWidth <- 6.
-            ctx.BeginPath()
-            ctx.MoveTo(-30., 0.)
-            ctx.LineTo(83., 0.)
-            ctx.Stroke()
-            ctx.BeginPath()
-            ctx.Arc(0., 0., 10., 0., (Math.PI*2.), true)
-            ctx.Fill()
-            ctx.BeginPath()
-            ctx.Arc(95., 0., 10., 0., (Math.PI*2.), true)
-            ctx.Stroke()
-            ctx.FillStyle <- "#555"
-            ctx.Arc(0., 0., 3., 0., (Math.PI*2.), true)
-            ctx.Fill()
-            ctx.Restore()
-
-            ctx.BeginPath()
-            ctx.LineWidth <- 14.
-            ctx.StrokeStyle <- "#325FA2"
-            ctx.Arc(0., 0., 142., 0., (Math.PI*2.), true)
-            ctx.Stroke()
-            ctx.Restore()
-        Utils.SetInterval paint 1000
-
-[<Sealed>]
-type Samples() =
-    inherit Web.Control()
-
-    [<JavaScript>]
-    override this.Body =
-        Div [
-            H1 [Text "HTML5 examples"]
-            SamplesInternals.GeolocationTest ()
-            SamplesInternals.LocalStorage ()
-            SamplesInternals.Canvas (100, 200) SamplesInternals.Example1
-            SamplesInternals.Canvas (150, 200) SamplesInternals.Example2
-            SamplesInternals.Canvas (150, 200) SamplesInternals.Example3
-            SamplesInternals.Canvas (150, 200) SamplesInternals.Example4
-            SamplesInternals.Canvas (150, 200) SamplesInternals.Example5
-            SamplesInternals.Canvas (150, 150) SamplesInternals.Example6
-            SamplesInternals.Canvas (180, 130) SamplesInternals.Example7
-            SamplesInternals.Canvas (200, 200) SamplesInternals.Example8
-        ] :> _
-
-open WebSharper.Testing
-
-type TestBuilder with
-
-    [<JavaScript>]
+    [<JavaScript>]
     [<CustomOperation("fixture", MaintainsVariableSpace = true)>]
     member this.Fixture<'A>
         (
-            r: Runner<'A>,
-<<<<<<< HEAD
-            [<ProjectionParameter>] el: 'A -> Element
+            r: Runner<'A>,
+            [<ProjectionParameter>] el: 'A -> Elt
         ) : Runner<'A> =
-=======
-            [<ProjectionParameter>] el: 'A -> Elt
-        ) : Runner<'A> =
->>>>>>> ef110954
-        fun isTrueer ->
-            let v = r isTrueer
-            Choice2Of2 (async {
-                let! args =
-                    match v with
-                    | Choice1Of2 args -> async.Return args
-                    | Choice2Of2 args -> args
-                let el = el args
-                do! Async.FromContinuations (fun (ok, _, _) ->
-                    let fixture = JQuery.Of("#qunit-fixture").Empty().Get(0)
-                    el.OnAfterInsert(fun _ -> ok())
-                        .InsertInto(fixture)
-                )
-                return args
-            })
+        fun isTrueer ->
+            let v = r isTrueer
+            Choice2Of2 (async {
+                let! args =
+                    match v with
+                    | Choice1Of2 args -> async.Return args
+                    | Choice2Of2 args -> args
+                let el = el args
+                do! Async.FromContinuations (fun (ok, _, _) ->
+                    let fixture = JQuery.Of("#qunit-fixture").Empty().Get(0)
+                    el.OnAfterInsert(fun _ -> ok())
+                        .InsertInto(fixture)
+                )
+                return args
+            })
 
 [<JavaScript>]
 let Tests =
@@ -707,45 +351,45 @@
             let storedNewV = storage.GetItem(key)
             equal newV storedNewV
         }
-
-        Test "Canvas 1" {
-            fixture (SamplesInternals.Canvas (100, 200) SamplesInternals.Example1)
-            expect 0
-        }
-
-        Test "Canvas 2" {
-            fixture (SamplesInternals.Canvas (150, 200) SamplesInternals.Example2)
-            expect 0
-        }
-
-        Test "Canvas 3" {
-            fixture (SamplesInternals.Canvas (150, 200) SamplesInternals.Example3)
-            expect 0
-        }
-
-        Test "Canvas 4" {
-            fixture (SamplesInternals.Canvas (150, 200) SamplesInternals.Example4)
-            expect 0
-        }
-
-        Test "Canvas 5" {
-            fixture (SamplesInternals.Canvas (150, 200) SamplesInternals.Example5)
-            expect 0
-        }
-
-        Test "Canvas 6" {
-            fixture (SamplesInternals.Canvas (150, 150) SamplesInternals.Example6)
-            expect 0
-        }
-
-        Test "Canvas 7" {
-            fixture (SamplesInternals.Canvas (180, 130) SamplesInternals.Example7)
-            expect 0
-        }
-
-        Test "Canvas 8" {
-            fixture (SamplesInternals.Canvas (200, 200) SamplesInternals.Example8)
-            expect 0
-        }
-
-    }
+
+        Test "Canvas 1" {
+            fixture (SamplesInternals.Canvas (100, 200) SamplesInternals.Example1)
+            expect 0
+        }
+
+        Test "Canvas 2" {
+            fixture (SamplesInternals.Canvas (150, 200) SamplesInternals.Example2)
+            expect 0
+        }
+
+        Test "Canvas 3" {
+            fixture (SamplesInternals.Canvas (150, 200) SamplesInternals.Example3)
+            expect 0
+        }
+
+        Test "Canvas 4" {
+            fixture (SamplesInternals.Canvas (150, 200) SamplesInternals.Example4)
+            expect 0
+        }
+
+        Test "Canvas 5" {
+            fixture (SamplesInternals.Canvas (150, 200) SamplesInternals.Example5)
+            expect 0
+        }
+
+        Test "Canvas 6" {
+            fixture (SamplesInternals.Canvas (150, 150) SamplesInternals.Example6)
+            expect 0
+        }
+
+        Test "Canvas 7" {
+            fixture (SamplesInternals.Canvas (180, 130) SamplesInternals.Example7)
+            expect 0
+        }
+
+        Test "Canvas 8" {
+            fixture (SamplesInternals.Canvas (200, 200) SamplesInternals.Example8)
+            expect 0
+        }
+
+    }