--- conflicted
+++ resolved
@@ -1,71 +1,30 @@
-﻿<Project Sdk="Microsoft.NET.Sdk">
-  <PropertyGroup>
-    <TargetFrameworks>net461;netstandard2.0</TargetFrameworks>
-    <WebSharperProject>Library</WebSharperProject>
-  </PropertyGroup>
-  <ItemGroup>
-    <Compile Include="Api.fs" />
-    <Compile Include="ApiTests.fs" />
-    <Compile Include="Json.fs" />
-    <Compile Include="SampleSite.fs" />
-    <Compile Include="PerformanceTests.fs" />
-    <Compile Include="ClientServerTests.fs" />
-    <None Include="paket.references" />
-  </ItemGroup>
-  <ItemGroup Condition="$(TargetFramework.StartsWith('net4'))">
-    <Reference Include="System.Web" />
-  </ItemGroup>
-  <ItemGroup>
-<<<<<<< HEAD
-    <ProjectReference Include="..\..\src\compiler\WebSharper.Core\WebSharper.Core.fsproj" />
-    <ProjectReference Include="..\..\src\sitelets\WebSharper.Sitelets\WebSharper.Sitelets.fsproj" />
-    <ProjectReference Include="..\..\src\sitelets\WebSharper.Web\WebSharper.Web.fsproj" />
-    <ProjectReference Include="..\..\src\stdlib\WebSharper.JavaScript\WebSharper.JavaScript.fsproj" />
-    <ProjectReference Include="..\..\src\stdlib\WebSharper.JQuery\WebSharper.JQuery.fsproj" />
-    <ProjectReference Include="..\..\src\stdlib\WebSharper.Main\WebSharper.Main.fsproj" />
-=======
-    <ProjectReference Include="..\..\src\compiler\WebSharper.Core\WebSharper.Core.fsproj">
-      <Name>WebSharper.Core</Name>
-      <Project>{52741881-8d64-4639-8b5c-19c060958c35}</Project>
-      <Private>True</Private>
-    </ProjectReference>
-    <ProjectReference Include="..\..\src\sitelets\WebSharper.Sitelets\WebSharper.Sitelets.fsproj">
-      <Name>WebSharper.Sitelets</Name>
-      <Project>{d991329a-3aa3-4269-83ad-3597864855a0}</Project>
-      <Private>True</Private>
-    </ProjectReference>
-    <ProjectReference Include="..\..\src\sitelets\WebSharper.Web\WebSharper.Web.fsproj">
-      <Name>WebSharper.Web</Name>
-      <Project>{fe6ba781-fdc9-4bb5-b38a-3bb9841ea836}</Project>
-      <Private>True</Private>
-    </ProjectReference>
-    <ProjectReference Include="..\..\src\stdlib\WebSharper.Collections\WebSharper.Collections.fsproj">
-      <Name>WebSharper.Collections</Name>
-      <Project>{4ef94364-b50f-4906-ab91-77bca8413d60}</Project>
-      <Private>True</Private>
-    </ProjectReference>
-    <ProjectReference Include="..\..\src\stdlib\WebSharper.JavaScript\WebSharper.JavaScript.fsproj">
-      <Name>WebSharper.JavaScript</Name>
-      <Project>{3f2ceb8b-6ffd-45d0-8dbc-a5eed112ce68}</Project>
-      <Private>True</Private>
-    </ProjectReference>
-    <ProjectReference Include="..\..\src\stdlib\WebSharper.JQuery\WebSharper.JQuery.fsproj">
-      <Name>WebSharper.JQuery</Name>
-      <Project>{730ae40a-001c-4137-972d-898dc7c2bf0a}</Project>
-      <Private>True</Private>
-    </ProjectReference>
-    <ProjectReference Include="..\..\src\stdlib\WebSharper.Main\WebSharper.Main.fsproj">
-      <Name>WebSharper.Main</Name>
-      <Project>{a28d0cc6-9c9c-4438-81e2-0c21fb9549a3}</Project>
-      <Private>True</Private>
-    </ProjectReference>
-    <ProjectReference Include="..\..\src\stdlib\WebSharper.Testing\WebSharper.Testing.fsproj">
-      <Name>WebSharper.Testing</Name>
-      <Project>{a7f7a74b-d0ee-4918-8a54-280fc7d2a30c}</Project>
-      <Private>True</Private>
-    </ProjectReference>
->>>>>>> f68e103f
-  </ItemGroup>
-  <Import Project="..\..\msbuild\WebSharper.FSharp.Internal.targets" />
-  <Import Project="..\..\.paket\Paket.Restore.targets" />
-</Project>
+﻿<Project Sdk="Microsoft.NET.Sdk">
+  <PropertyGroup>
+    <TargetFrameworks>net461;netstandard2.0</TargetFrameworks>
+    <WebSharperProject>Library</WebSharperProject>
+  </PropertyGroup>
+  <ItemGroup>
+    <Compile Include="Api.fs" />
+    <Compile Include="ApiTests.fs" />
+    <Compile Include="Json.fs" />
+    <Compile Include="SampleSite.fs" />
+    <Compile Include="PerformanceTests.fs" />
+    <Compile Include="ClientServerTests.fs" />
+    <None Include="paket.references" />
+  </ItemGroup>
+  <ItemGroup Condition="$(TargetFramework.StartsWith('net4'))">
+    <Reference Include="System.Web" />
+  </ItemGroup>
+  <ItemGroup>
+    <ProjectReference Include="..\..\src\compiler\WebSharper.Core\WebSharper.Core.fsproj" />
+    <ProjectReference Include="..\..\src\sitelets\WebSharper.Sitelets\WebSharper.Sitelets.fsproj" />
+    <ProjectReference Include="..\..\src\sitelets\WebSharper.Web\WebSharper.Web.fsproj" />
+    <ProjectReference Include="..\..\src\stdlib\WebSharper.Collections\WebSharper.Collections.fsproj" />
+    <ProjectReference Include="..\..\src\stdlib\WebSharper.JavaScript\WebSharper.JavaScript.fsproj" />
+    <ProjectReference Include="..\..\src\stdlib\WebSharper.JQuery\WebSharper.JQuery.fsproj" />
+    <ProjectReference Include="..\..\src\stdlib\WebSharper.Main\WebSharper.Main.fsproj" />
+    <ProjectReference Include="..\..\src\stdlib\WebSharper.Testing\WebSharper.Testing.fsproj" />
+  </ItemGroup>
+  <Import Project="..\..\msbuild\WebSharper.FSharp.Internal.targets" />
+  <Import Project="..\..\.paket\Paket.Restore.targets" />
+</Project>