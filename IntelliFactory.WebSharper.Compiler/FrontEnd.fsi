--- conflicted
+++ resolved
@@ -1,178 +1,171 @@
-// $begin{copyright}
-//
-// This file is part of WebSharper
-//
-// Copyright (c) 2008-2013 IntelliFactory
-//
-// GNU Affero General Public License Usage
-// WebSharper is free software: you can redistribute it and/or modify it under
-// the terms of the GNU Affero General Public License, version 3, as published
-// by the Free Software Foundation.
-//
-// WebSharper is distributed in the hope that it will be useful, but WITHOUT
-// ANY WARRANTY; without even the implied warranty of MERCHANTABILITY or
-// FITNESS FOR A PARTICULAR PURPOSE. See the GNU Affero General Public License
-// for more details at <http://www.gnu.org/licenses/>.
-//
-// If you are unsure which license is appropriate for your use, please contact
-// IntelliFactory at http://intellifactory.com/contact.
-//
-// $end{copyright}
-
-/// Exposes the compiler front-end for programmatic use.
-module IntelliFactory.WebSharper.Compiler.FrontEnd
-
-<<<<<<< HEAD
-=======
-open System.IO
->>>>>>> e74a11ee
-open System.Reflection
-open System.Text
-open System.Web.UI
-<<<<<<< HEAD
-// open IntelliFactory.Core
-=======
-open IntelliFactory.Core
->>>>>>> e74a11ee
-module M = IntelliFactory.WebSharper.Core.Metadata
-module R = IntelliFactory.WebSharper.Core.Resources
-
-/// Represents file-system paths.
-type Path = string
-
-/// Represents raw symbols data as found in .mdb and .pdb files.
-type Symbols =
-    | Mdb of byte []
-    | Pdb of byte []
-
-/// Represents assemblies.
-[<Sealed>]
-type Assembly =
-
-    /// Returns the raw assembly data.
-    member RawBytes : option<StrongNameKeyPair> -> byte []
-
-    /// Writes the assembly to the given path.
-    member Write : option<StrongNameKeyPair> -> Path -> unit
-
-    /// Reads the embedded JavaScript.
-    member CompressedJavaScript : option<string>
-
-    /// Reads the embedded JavaScript.
-    member ReadableJavaScript : option<string>
-
-    /// Returns the associated symbols, if any.
-    member Symbols : option<Symbols>
-
-    /// The TypeScript `.d.ts` declarations for the JavaScript.
-    member TypeScriptDeclarations : option<string>
-
-/// Loads assemblies.
-[<Sealed>]
-type Loader =
-
-    /// Creates a new loader. Accepts an assembly resolver.
-    static member Create : resolver: AssemblyResolver -> log: (string -> unit) -> Loader
-
-    /// Loads an assembly from raw data.
-    member LoadRaw : byte [] -> option<Symbols> -> Assembly
-
-    /// Loads an assembly from a given path.
-    member LoadFile : Path -> Assembly
-
-/// Represents compilation options.
-type Options =
-    {
-        ErrorLimit : int
-        KeyPair : option<StrongNameKeyPair>
-        References : list<Assembly>
-    }
-
-    /// The defaults.
-    static member Default : Options
-
-/// Compiles an assembly and rewrites it on disk. Deprecated. Note
-/// that `Compile opts log a = (Prepare opts log).CompileAndModify(a)`.
-val Compile : Options -> log: (Message -> unit) -> (Assembly -> bool)
-
-/// Represents a resource content file.
-type ResourceContent =
-    {
-        Content : string
-        ContentType : string
-        Name : string
-    }
-
-/// A reduced resource context for simplified dependency rendering.
-type ResourceContext =
-    {
-        /// Whether to emit readable JavaScript.
-        DebuggingEnabled : bool
-
-        /// Reads environment settings.
-        GetSetting : string -> option<string>
-
-        /// Decides how to render a resource.
-        RenderResource : ResourceContent -> R.Rendering
-    }
-
-/// Represents a compiled assembly.
-[<Sealed>]
-type CompiledAssembly =
-
-    /// Renders the dependencies of the assembly.
-    member RenderDependencies : R.Context * HtmlTextWriter -> unit
-
-    /// Renders the dependencies of the assembly.
-    member RenderDependencies : ResourceContext * HtmlTextWriter -> unit
-
-    /// The metadata info record for the individual assembly.
-    member AssemblyInfo : M.AssemblyInfo
-
-    /// The compressed JS source for the assembly.
-    member CompressedJavaScript : string
-
-    /// The metadata info record for the assembly set.
-    member Info : M.Info
-
-    /// The readable JS source for the assembly.
-    member ReadableJavaScript : string
-
-    /// The TypeScript `.d.ts` declarations for the JavaScript.
-    member TypeScriptDeclarations : string
-
-/// Represents the compiler front-end object.
-[<Sealed>]
-type Compiler =
-
-    /// Attempts to compile an expression potentially coming from a dynamic assembly.
-    member Compile : quotation: Quotations.Expr * ?name: string -> option<CompiledAssembly>
-
-    /// Attempts to compile an expression potentially coming from a dynamic assembly.
-    member Compile : quotation: Quotations.Expr * context: System.Reflection.Assembly * ?name: string -> option<CompiledAssembly>
-
-    /// Compiles an assembly and rewrites it on disk.
-    member CompileAndModify : assembly: Assembly -> bool
-
-/// Prepares a compiler.
-val Prepare : Options -> log: (Message -> unit) -> Compiler
-
-/// See `Bundle`.
-[<Sealed>]
-type Content =
-    member WriteFile : name: string * ?encoding: Encoding -> unit
-    member Write : TextWriter -> unit
-    member Text : string
-
-/// Experimental API for bundling WebSharper file sets into application packages.
-[<Sealed>]
-type Bundle =
-    member CSS : Content
-    member JavaScript : Content
-    member MinifiedJavaScript : Content
-    member TypeScript : Content
-    member WithAssembly : assemblyFile: string -> Bundle
-    member WithDefaultReferences : unit -> Bundle
-    member WithTransitiveReferences : unit -> Bundle
-    static member Empty : Bundle
-    static member Create : unit -> Bundle
+// $begin{copyright}
+//
+// This file is part of WebSharper
+//
+// Copyright (c) 2008-2013 IntelliFactory
+//
+// GNU Affero General Public License Usage
+// WebSharper is free software: you can redistribute it and/or modify it under
+// the terms of the GNU Affero General Public License, version 3, as published
+// by the Free Software Foundation.
+//
+// WebSharper is distributed in the hope that it will be useful, but WITHOUT
+// ANY WARRANTY; without even the implied warranty of MERCHANTABILITY or
+// FITNESS FOR A PARTICULAR PURPOSE. See the GNU Affero General Public License
+// for more details at <http://www.gnu.org/licenses/>.
+//
+// If you are unsure which license is appropriate for your use, please contact
+// IntelliFactory at http://intellifactory.com/contact.
+//
+// $end{copyright}
+
+/// Exposes the compiler front-end for programmatic use.
+module IntelliFactory.WebSharper.Compiler.FrontEnd
+
+open System.IO
+open System.Reflection
+open System.Text
+open System.Web.UI
+open IntelliFactory.Core
+module M = IntelliFactory.WebSharper.Core.Metadata
+module R = IntelliFactory.WebSharper.Core.Resources
+
+/// Represents file-system paths.
+type Path = string
+
+/// Represents raw symbols data as found in .mdb and .pdb files.
+type Symbols =
+    | Mdb of byte []
+    | Pdb of byte []
+
+/// Represents assemblies.
+[<Sealed>]
+type Assembly =
+
+    /// Returns the raw assembly data.
+    member RawBytes : option<StrongNameKeyPair> -> byte []
+
+    /// Writes the assembly to the given path.
+    member Write : option<StrongNameKeyPair> -> Path -> unit
+
+    /// Reads the embedded JavaScript.
+    member CompressedJavaScript : option<string>
+
+    /// Reads the embedded JavaScript.
+    member ReadableJavaScript : option<string>
+
+    /// Returns the associated symbols, if any.
+    member Symbols : option<Symbols>
+
+    /// The TypeScript `.d.ts` declarations for the JavaScript.
+    member TypeScriptDeclarations : option<string>
+
+/// Loads assemblies.
+[<Sealed>]
+type Loader =
+
+    /// Creates a new loader. Accepts an assembly resolver.
+    static member Create : resolver: AssemblyResolver -> log: (string -> unit) -> Loader
+
+    /// Loads an assembly from raw data.
+    member LoadRaw : byte [] -> option<Symbols> -> Assembly
+
+    /// Loads an assembly from a given path.
+    member LoadFile : Path -> Assembly
+
+/// Represents compilation options.
+type Options =
+    {
+        ErrorLimit : int
+        KeyPair : option<StrongNameKeyPair>
+        References : list<Assembly>
+    }
+
+    /// The defaults.
+    static member Default : Options
+
+/// Compiles an assembly and rewrites it on disk. Deprecated. Note
+/// that `Compile opts log a = (Prepare opts log).CompileAndModify(a)`.
+val Compile : Options -> log: (Message -> unit) -> (Assembly -> bool)
+
+/// Represents a resource content file.
+type ResourceContent =
+    {
+        Content : string
+        ContentType : string
+        Name : string
+    }
+
+/// A reduced resource context for simplified dependency rendering.
+type ResourceContext =
+    {
+        /// Whether to emit readable JavaScript.
+        DebuggingEnabled : bool
+
+        /// Reads environment settings.
+        GetSetting : string -> option<string>
+
+        /// Decides how to render a resource.
+        RenderResource : ResourceContent -> R.Rendering
+    }
+
+/// Represents a compiled assembly.
+[<Sealed>]
+type CompiledAssembly =
+
+    /// Renders the dependencies of the assembly.
+    member RenderDependencies : R.Context * HtmlTextWriter -> unit
+
+    /// Renders the dependencies of the assembly.
+    member RenderDependencies : ResourceContext * HtmlTextWriter -> unit
+
+    /// The metadata info record for the individual assembly.
+    member AssemblyInfo : M.AssemblyInfo
+
+    /// The compressed JS source for the assembly.
+    member CompressedJavaScript : string
+
+    /// The metadata info record for the assembly set.
+    member Info : M.Info
+
+    /// The readable JS source for the assembly.
+    member ReadableJavaScript : string
+
+    /// The TypeScript `.d.ts` declarations for the JavaScript.
+    member TypeScriptDeclarations : string
+
+/// Represents the compiler front-end object.
+[<Sealed>]
+type Compiler =
+
+    /// Attempts to compile an expression potentially coming from a dynamic assembly.
+    member Compile : quotation: Quotations.Expr * ?name: string -> option<CompiledAssembly>
+
+    /// Attempts to compile an expression potentially coming from a dynamic assembly.
+    member Compile : quotation: Quotations.Expr * context: System.Reflection.Assembly * ?name: string -> option<CompiledAssembly>
+
+    /// Compiles an assembly and rewrites it on disk.
+    member CompileAndModify : assembly: Assembly -> bool
+
+/// Prepares a compiler.
+val Prepare : Options -> log: (Message -> unit) -> Compiler
+
+/// See `Bundle`.
+[<Sealed>]
+type Content =
+    member WriteFile : name: string * ?encoding: Encoding -> unit
+    member Write : TextWriter -> unit
+    member Text : string
+
+/// Experimental API for bundling WebSharper file sets into application packages.
+[<Sealed>]
+type Bundle =
+    member CSS : Content
+    member JavaScript : Content
+    member MinifiedJavaScript : Content
+    member TypeScript : Content
+    member WithAssembly : assemblyFile: string -> Bundle
+    member WithDefaultReferences : unit -> Bundle
+    member WithTransitiveReferences : unit -> Bundle
+    static member Empty : Bundle
+    static member Create : unit -> Bundle