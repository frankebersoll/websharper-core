#!/bin/bash
if test "$OS" = "Windows_NT"
then
  # use .Net

  .paket/paket.bootstrapper.exe
  exit_code=$?
  if [ $exit_code -ne 0 ]; then
  	exit $exit_code
  fi

<<<<<<< HEAD
  .paket/paket.exe restore
=======
  .paket/paket.exe restore --touch-affected-refs
>>>>>>> 060d63aa
  exit_code=$?
  if [ $exit_code -ne 0 ]; then
  	exit $exit_code
  fi

  packages/FAKE/tools/FAKE.exe $@ --fsiargs build.fsx
else
  # use mono
  mono .paket/paket.bootstrapper.exe
  exit_code=$?
  if [ $exit_code -ne 0 ]; then
  	exit $exit_code
  fi

<<<<<<< HEAD
  mono .paket/paket.exe restore
=======
  mono .paket/paket.exe restore --touch-affected-refs
>>>>>>> 060d63aa
  exit_code=$?
  if [ $exit_code -ne 0 ]; then
  	exit $exit_code
  fi
  mono packages/FAKE/tools/FAKE.exe $@ --fsiargs -d:MONO build.fsx
fi<|MERGE_RESOLUTION|>--- conflicted
+++ resolved
@@ -9,11 +9,7 @@
   	exit $exit_code
   fi
 
-<<<<<<< HEAD
-  .paket/paket.exe restore
-=======
   .paket/paket.exe restore --touch-affected-refs
->>>>>>> 060d63aa
   exit_code=$?
   if [ $exit_code -ne 0 ]; then
   	exit $exit_code
@@ -28,11 +24,7 @@
   	exit $exit_code
   fi
 
-<<<<<<< HEAD
-  mono .paket/paket.exe restore
-=======
   mono .paket/paket.exe restore --touch-affected-refs
->>>>>>> 060d63aa
   exit_code=$?
   if [ $exit_code -ne 0 ]; then
   	exit $exit_code
