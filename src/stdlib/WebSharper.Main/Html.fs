// $begin{copyright}
//
// This file is part of WebSharper
//
// Copyright (c) 2008-2015 IntelliFactory
//
// Licensed under the Apache License, Version 2.0 (the "License"); you
// may not use this file except in compliance with the License.  You may
// obtain a copy of the License at
//
//     http://www.apache.org/licenses/LICENSE-2.0
//
// Unless required by applicable law or agreed to in writing, software
// distributed under the License is distributed on an "AS IS" BASIS,
// WITHOUT WARRANTIES OR CONDITIONS OF ANY KIND, either express or
// implied.  See the License for the specific language governing
// permissions and limitations under the License.
//
// $end{copyright}

namespace WebSharper

open WebSharper
open WebSharper.JavaScript
open WebSharper.JQuery
<<<<<<< HEAD
=======
module M = WebSharper.Core.Metadata
module J = WebSharper.Core.Json
>>>>>>> ef110954

/// An interface that has to be implemented by controls
/// that depend on resources.
type IRequiresResources =
<<<<<<< HEAD
    abstract member Requires : WebSharper.Core.Metadata.Metadata -> seq<WebSharper.Core.Metadata.Node>
=======
    abstract member Requires : seq<M.Node>
    abstract member Encode : M.Info * J.Provider -> list<string * J.Encoded>
>>>>>>> ef110954

/// HTML content that can be used as the Body of a web Control.
/// Can be zero, one or many DOM nodes.
type IControlBody =
    /// Replace the given node with the HTML content.
    /// The node is guaranteed to be present in the DOM.
    /// Called exactly once on startup on an IControl's Body.
    abstract ReplaceInDom : Dom.Node -> unit

/// An interface that has to be implemented by controls that
/// are subject to activation, ie. server-side controls that
/// contain client-side elements.
type IControl =
    inherit IRequiresResources
    abstract member Body : IControlBody
    abstract member Id : string

[<AutoOpen>]
module HtmlContentExtensions =

    [<JavaScript>]
    type private SingleNode(node: Dom.Node) =
        interface IControlBody with
            member this.ReplaceInDom(old) =
                node.ParentNode.ReplaceChild(node, old) |> ignore

    [<JavaScript>]
    type IControlBody with
        /// Create HTML content comprised of a single DOM node.
        static member SingleNode (node: Dom.Node) =
            new SingleNode(node) :> IControlBody

module Activator =

    /// The identifier of the meta tag holding the controls.
    [<Literal>]
    let META_ID = "websharper-data"

    [<Direct "typeof document !== 'undefined'">]
    let private hasDocument () = false

    [<JavaScript>]
    let private Activate =
        if hasDocument () then
            let meta = JS.Document.GetElementById(META_ID)
            if (As meta) then
                JQuery.Of(JS.Document).Ready(fun () ->
                    let text = meta.GetAttribute("content")
                    let obj = Json.Activate (Json.Parse text)
                    JS.GetFields obj
                    |> Array.iter (fun (k, v) ->
                        let p = (As<IControl> v).Body
                        let old = JS.Document.GetElementById k
                        p.ReplaceInDom old)
                ).Ignore
<|MERGE_RESOLUTION|>--- conflicted
+++ resolved
@@ -23,21 +23,14 @@
 open WebSharper
 open WebSharper.JavaScript
 open WebSharper.JQuery
-<<<<<<< HEAD
-=======
 module M = WebSharper.Core.Metadata
 module J = WebSharper.Core.Json
->>>>>>> ef110954
 
 /// An interface that has to be implemented by controls
 /// that depend on resources.
 type IRequiresResources =
-<<<<<<< HEAD
-    abstract member Requires : WebSharper.Core.Metadata.Metadata -> seq<WebSharper.Core.Metadata.Node>
-=======
-    abstract member Requires : seq<M.Node>
+    abstract member Requires : Metadata -> seq<M.Node>
     abstract member Encode : M.Info * J.Provider -> list<string * J.Encoded>
->>>>>>> ef110954
 
 /// HTML content that can be used as the Body of a web Control.
 /// Can be zero, one or many DOM nodes.
