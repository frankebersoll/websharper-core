--- conflicted
+++ resolved
@@ -1,41 +1,38 @@
-﻿<Project Sdk="Microsoft.NET.Sdk">
-  <PropertyGroup>
-    <TargetFrameworks>net461;netstandard2.0</TargetFrameworks>
-    <WebSharperProject>Library</WebSharperProject>
-    <GenerateDocumentationFile>true</GenerateDocumentationFile>
-  </PropertyGroup>
-  <ItemGroup>
-    <Compile Include="JavaScript.fs" />
-    <Compile Include="Pervasives.fs" />
-    <Compile Include="JavaScript.Pervasives.fs" />
-    <EmbeddedResource Include="Json.js" />
-    <EmbeddedResource Include="Json.min.js" />
-    <Compile Include="Json.fsi" />
-    <Compile Include="Json.fs" />
-    <Compile Include="Remoting.fs" />
-    <EmbeddedResource Include="AnimFrame.js" />
-    <EmbeddedResource Include="AnimFrame.min.js" />
-    <Compile Include="Resources.fs" />
-    <Compile Include="Html.fs" />
-    <Compile Include="JSObject.fs" />
-    <Compile Include="FSharpConvert.fs" />
-    <Compile Include="JavaScript.Extensions.fs" />
-    <Compile Include="Comparers.fs" />
-    <None Include="paket.references" />
-  </ItemGroup>
-  <ItemGroup>
-    <ProjectReference Include="..\..\compiler\WebSharper.Core\WebSharper.Core.fsproj" />
-    <ProjectReference Include="..\WebSharper.JavaScript\WebSharper.JavaScript.fsproj" />
-    <ProjectReference Include="..\WebSharper.JQuery\WebSharper.JQuery.fsproj" />
-<<<<<<< HEAD
-    <ProjectReference Include="..\WebSharper.Main.Proxies\WebSharper.Main.Proxies.fsproj" />
-=======
-    <ProjectReference Include="..\WebSharper.MathJS\WebSharper.MathJS.fsproj" />
->>>>>>> 5dee70ce
-  </ItemGroup>
-  <ItemGroup Condition="$(TargetFramework.StartsWith('net4'))">
-    <Reference Include="System.Web" />
-  </ItemGroup>
-  <Import Project="..\..\..\msbuild\WebSharper.FSharp.Internal.targets" />
-  <Import Project="..\..\..\.paket\Paket.Restore.targets" />
-</Project>
+﻿<Project Sdk="Microsoft.NET.Sdk">
+  <PropertyGroup>
+    <TargetFrameworks>net461;netstandard2.0</TargetFrameworks>
+    <WebSharperProject>Library</WebSharperProject>
+    <GenerateDocumentationFile>true</GenerateDocumentationFile>
+  </PropertyGroup>
+  <ItemGroup>
+    <Compile Include="JavaScript.fs" />
+    <Compile Include="Pervasives.fs" />
+    <Compile Include="JavaScript.Pervasives.fs" />
+    <EmbeddedResource Include="Json.js" />
+    <EmbeddedResource Include="Json.min.js" />
+    <Compile Include="Json.fsi" />
+    <Compile Include="Json.fs" />
+    <Compile Include="Remoting.fs" />
+    <EmbeddedResource Include="AnimFrame.js" />
+    <EmbeddedResource Include="AnimFrame.min.js" />
+    <Compile Include="Resources.fs" />
+    <Compile Include="Html.fs" />
+    <Compile Include="JSObject.fs" />
+    <Compile Include="FSharpConvert.fs" />
+    <Compile Include="JavaScript.Extensions.fs" />
+    <Compile Include="Comparers.fs" />
+    <None Include="paket.references" />
+  </ItemGroup>
+  <ItemGroup>
+    <ProjectReference Include="..\..\compiler\WebSharper.Core\WebSharper.Core.fsproj" />
+    <ProjectReference Include="..\WebSharper.JavaScript\WebSharper.JavaScript.fsproj" />
+    <ProjectReference Include="..\WebSharper.JQuery\WebSharper.JQuery.fsproj" />
+    <ProjectReference Include="..\WebSharper.Main.Proxies\WebSharper.Main.Proxies.fsproj" />
+    <ProjectReference Include="..\WebSharper.MathJS\WebSharper.MathJS.fsproj" />
+  </ItemGroup>
+  <ItemGroup Condition="$(TargetFramework.StartsWith('net4'))">
+    <Reference Include="System.Web" />
+  </ItemGroup>
+  <Import Project="..\..\..\msbuild\WebSharper.FSharp.Internal.targets" />
+  <Import Project="..\..\..\.paket\Paket.Restore.targets" />
+</Project>