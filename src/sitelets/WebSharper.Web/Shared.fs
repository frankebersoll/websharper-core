// $begin{copyright}
//
// This file is part of WebSharper
//
// Copyright (c) 2008-2016 IntelliFactory
//
// Licensed under the Apache License, Version 2.0 (the "License"); you
// may not use this file except in compliance with the License.  You may
// obtain a copy of the License at
//
//     http://www.apache.org/licenses/LICENSE-2.0
//
// Unless required by applicable law or agreed to in writing, software
// distributed under the License is distributed on an "AS IS" BASIS,
// WITHOUT WARRANTIES OR CONDITIONS OF ANY KIND, either express or
// implied.  See the License for the specific language governing
// permissions and limitations under the License.
//
// $end{copyright}

module WebSharper.Web.Shared

open System.Collections.Generic
module J = WebSharper.Core.Json
module M = WebSharper.Core.Metadata
open WebSharper.Core.DependencyGraph

let private trace =
    System.Diagnostics.TraceSource("WebSharper",
        System.Diagnostics.SourceLevels.All)

let private allReferencedAssemblies() =
    let d = Dictionary<string, System.Reflection.Assembly>()
    let rec loop (asm: System.Reflection.Assembly) =
        asm.GetReferencedAssemblies()
        |> Array.iter (fun asmName ->
            if not (d.ContainsKey asmName.Name) then
                try
                    let asm = System.AppDomain.CurrentDomain.Load(asmName)
                    if not asm.IsDynamic then
                        d.Add(asmName.Name, asm)
                        loop asm
                with _ ->
                    trace.TraceEvent(System.Diagnostics.TraceEventType.Warning, 1,
                        "Failed to load referenced assembly for metadata: ", asmName.FullName))
    let asms =
        System.AppDomain.CurrentDomain.GetAssemblies()
        |> Array.filter (fun asm -> not asm.IsDynamic)
    asms |> Array.iter (fun asm -> d.Add(asm.GetName().Name, asm))
    asms |> Array.iter loop
    d
    |> Seq.map (fun (KeyValue(_, v)) -> v)
    |> List.ofSeq

let private loadMetadata () =
    let before = System.DateTime.UtcNow
<<<<<<< HEAD
    let filterExpressions : M.Info -> M.Info =
        match System.Configuration.ConfigurationManager.AppSettings.["WebSharperSharedMetadata"] with
        | "Inlines" -> fun m -> m.DiscardNotInlineExpressions()
        | "NotInlines" -> fun m -> m.DiscardInlineExpressions()
        | "Full" -> id
        | _ -> fun m -> m.DiscardExpressions()
    let metas =
        System.Web.Compilation.BuildManager.GetReferencedAssemblies()
        |> Seq.cast<System.Reflection.Assembly>
        |> Seq.choose M.IO.LoadReflected
        |> Seq.map filterExpressions
        |> Seq.toList
=======
    let value =
        allReferencedAssemblies()
        |> List.choose M.AssemblyInfo.LoadReflected
        |> M.Info.Create
>>>>>>> d108d849
    let after = System.DateTime.UtcNow
    trace.TraceInformation("Initialized WebSharper in {0} seconds.",
        (after-before).TotalSeconds)
    if List.isEmpty metas then 
        M.Info.Empty, Graph.Empty 
    else 
        let graph = Graph.FromData (metas |> Seq.map (fun m -> m.Dependencies))
        { M.Info.UnionWithoutDependencies metas with M.Dependencies = graph.GetData() }, graph

let Metadata, Dependencies = loadMetadata () 

let Json = J.Provider.CreateTyped Metadata

let PlainJson = WebSharper.Json.ServerSideProvider

[<Literal>]
let internal SCRIPT_MANAGER_ID = "WebSharperScriptManager"<|MERGE_RESOLUTION|>--- conflicted
+++ resolved
@@ -54,7 +54,6 @@
 
 let private loadMetadata () =
     let before = System.DateTime.UtcNow
-<<<<<<< HEAD
     let filterExpressions : M.Info -> M.Info =
         match System.Configuration.ConfigurationManager.AppSettings.["WebSharperSharedMetadata"] with
         | "Inlines" -> fun m -> m.DiscardNotInlineExpressions()
@@ -62,17 +61,11 @@
         | "Full" -> id
         | _ -> fun m -> m.DiscardExpressions()
     let metas =
-        System.Web.Compilation.BuildManager.GetReferencedAssemblies()
+        allReferencedAssemblies()
         |> Seq.cast<System.Reflection.Assembly>
         |> Seq.choose M.IO.LoadReflected
         |> Seq.map filterExpressions
         |> Seq.toList
-=======
-    let value =
-        allReferencedAssemblies()
-        |> List.choose M.AssemblyInfo.LoadReflected
-        |> M.Info.Create
->>>>>>> d108d849
     let after = System.DateTime.UtcNow
     trace.TraceInformation("Initialized WebSharper in {0} seconds.",
         (after-before).TotalSeconds)
