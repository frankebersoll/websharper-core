--- conflicted
+++ resolved
@@ -1,4 +1,3 @@
-<<<<<<< HEAD
 ﻿// $begin{copyright}
 //
 // This file is part of WebSharper
@@ -30,63 +29,6 @@
 
     abstract member Write : M.Metadata * HtmlTextWriter -> unit
 
-    abstract member IsAttribute : bool
-
-[<AutoOpen>]
-module HtmlTextWriterExtensions =
-
-    type HtmlTextWriter with
-
-        /// Checks whether an element should be rendered as self-closing,
-        /// ie. <x /> instead of <x></x>
-        static member IsSelfClosingTag (name: string) =
-            List.exists ((=) (name.ToLower())) [
-                "area"
-                "base"
-                "basefont"
-                "br"
-                "col"
-                "frame"
-                "hr"
-                "img"
-                "input"
-                "isindex"
-                "link"
-                "meta"
-                "param"
-            ]
-=======
-﻿// $begin{copyright}
-//
-// This file is part of WebSharper
-//
-// Copyright (c) 2008-2015 IntelliFactory
-//
-// Licensed under the Apache License, Version 2.0 (the "License"); you
-// may not use this file except in compliance with the License.  You may
-// obtain a copy of the License at
-//
-//     http://www.apache.org/licenses/LICENSE-2.0
-//
-// Unless required by applicable law or agreed to in writing, software
-// distributed under the License is distributed on an "AS IS" BASIS,
-// WITHOUT WARRANTIES OR CONDITIONS OF ANY KIND, either express or
-// implied.  See the License for the specific language governing
-// permissions and limitations under the License.
-//
-// $end{copyright}
-
-namespace WebSharper.Web
-
-open System.Web.UI
-open WebSharper
-module M = WebSharper.Core.Metadata
-
-type INode =
-    inherit IRequiresResources
-
-    abstract member Write : M.Info * HtmlTextWriter -> unit
-
     abstract member Name : string option
 
     abstract member IsAttribute : bool
@@ -115,5 +57,4 @@
                 "link"
                 "meta"
                 "param"
-            ]
->>>>>>> cf971445
+            ]