// $begin{copyright}
//
// This file is part of WebSharper
//
// Copyright (c) 2008-2016 IntelliFactory
//
// Licensed under the Apache License, Version 2.0 (the "License"); you
// may not use this file except in compliance with the License.  You may
// obtain a copy of the License at
//
//     http://www.apache.org/licenses/LICENSE-2.0
//
// Unless required by applicable law or agreed to in writing, software
// distributed under the License is distributed on an "AS IS" BASIS,
// WITHOUT WARRANTIES OR CONDITIONS OF ANY KIND, either express or
// implied.  See the License for the specific language governing
// permissions and limitations under the License.
//
// $end{copyright}

namespace WebSharper.Sitelets

#nowarn "44" // Obsolete CustomContent, CustomContentAsync, PageContent, PageContentAsync

open System
<<<<<<< HEAD
open System.Collections.Generic
=======
open System.Threading.Tasks
open System.Runtime.CompilerServices
>>>>>>> f68e103f

type Sitelet<'T when 'T : equality> =
    {
        Router : IRouter<'T>
        Controller : Controller<'T>
    }

    static member (+) (s1: Sitelet<'T>, s2: Sitelet<'T>) =
        {
            Router = IRouter.Add s1.Router s2.Router
            Controller =
                {
                    Handle = fun endpoint ->
                        match s1.Router.Link endpoint with
                        | Some _ -> s1.Controller.Handle endpoint
                        | None -> s2.Controller.Handle endpoint
                }
        }

    static member ( <|> ) (s1: Sitelet<'T>, s2: Sitelet<'T>) = s1 + s2

/// Provides combinators over sitelets.
[<CompilationRepresentation(CompilationRepresentationFlags.ModuleSuffix)>]
module Sitelet =
    open Microsoft.FSharp.Quotations
    open Microsoft.FSharp.Reflection

    module C = Content
    type C<'T> = Content<'T>

    /// Creates an empty sitelet.
    let Empty<'T when 'T : equality> : Sitelet<'T> =
        {
            Router = Router.Empty<'T>
            Controller =
                {
                    Handle = fun endpoint ->
                        Content.CustomContent <| fun _ ->
                            {
                                Status = Http.Status.NotFound
                                Headers = []
                                WriteBody = ignore
                            }
                }
        }

    /// Creates a WebSharper.Sitelet using the given router and handler function.
    let New (router: IRouter<'T>) (handle: Context<'T> -> 'T -> Async<Content<'T>>) =
        {
            Router = router
            Controller =
            {
                Handle = fun ep ->
                    Content.CustomContentAsync <| fun ctx -> async {
                        let! content = handle ctx ep
                        return! WebSharper.Sitelets.Content.ToResponse content ctx
                    }
            }
        }

    /// Represents filters for protecting sitelets.
    type Filter<'T> =
        {
            VerifyUser : string -> bool;
            LoginRedirect : 'T -> 'T
        }

    /// Constructs a protected sitelet given the filter specification.
    let Protect (filter: Filter<'T>) (site: Sitelet<'T>)
        : Sitelet<'T> =
        {
            Router = site.Router
            Controller =
                { Handle = fun endpoint ->
                    let prot = filter
                    let failure ctx = async {
                        let! c = Content.RedirectTemporary (prot.LoginRedirect endpoint)
                        return! Content.ToResponse c ctx
                    }
                    Content.CustomContentAsync <| fun ctx ->
                        async {
                            try
                                let! loggedIn = ctx.UserSession.GetLoggedInUser ()
                                match loggedIn with
                                | Some user ->
                                    if prot.VerifyUser user then
                                        let content = site.Controller.Handle endpoint
                                        return! Content.ToResponse content ctx
                                    else
                                        return! failure ctx
                                | None ->
                                    return! failure ctx
                            with :? NullReferenceException ->
                                // If server crashes or is restarted and doesn't have a hardcoded machine
                                // key then GetLoggedInUser() throws an exception. Log out in this case.
                                do! ctx.UserSession.Logout()
                                return! failure ctx
                        }
                }
        }

    /// Constructs a singleton sitelet that contains exactly one endpoint
    /// and serves a single content value at a given location.
    let Content (location: string) (endpoint: 'T) (cnt: Context<'T> -> Async<Content<'T>>) =
        {
            Router = Router.Single endpoint location
            Controller = { Handle = fun _ ->
                Content.CustomContentAsync <| fun ctx -> async {
                    let! cnt = cnt ctx
                    return! Content.ToResponse cnt ctx
                }
            }
        }

    /// Maps over the sitelet endpoint type. Requires a bijection.
    let Map (f: 'T1 -> 'T2) (g: 'T2 -> 'T1) (s: Sitelet<'T1>) : Sitelet<'T2> =
        {
            Router = IRouter.Map f g s.Router
            Controller =
                {
                    Handle = fun endpoint ->
                        match s.Controller.Handle <| g endpoint with
                        | Content.CustomContent genResp ->
                            CustomContent (genResp << Context.Map f)
                        | Content.CustomContentAsync genResp ->
                            CustomContentAsync (genResp << Context.Map f)
                }
        }

    /// Maps over the sitelet endpoint type. Requires a bijection.
    let TryMap (f: 'T1 -> 'T2 option) (g: 'T2 -> 'T1 option) (s: Sitelet<'T1>) : Sitelet<'T2> =
        {
            Router = IRouter.TryMap f g s.Router
            Controller =
                { Handle = fun a ->
                    match g a with
                    | Some ea -> C.CustomContentAsync <| fun ctx ->
                        C.ToResponse (s.Controller.Handle ea) (Context.Map (f >> Option.get) ctx)
                    | None -> failwith "Invalid endpoint in Sitelet.Embed" }
        }

    /// Maps over the sitelet endpoint type with only an injection.
    let Embed embed unembed sitelet =
        {
            Router = IRouter.Embed embed unembed sitelet.Router
            Controller =
                { Handle = fun a ->
                    match unembed a with
                    | Some ea -> C.CustomContentAsync <| fun ctx ->
                        C.ToResponse (sitelet.Controller.Handle ea) (Context.Map embed ctx)
                    | None -> failwith "Invalid endpoint in Sitelet.Embed" }
        }

    let tryGetEmbedFunctionsFromExpr (expr: Expr<'T1 -> 'T2>) =
        match expr with
        | ExprShape.ShapeLambda(_, Patterns.NewUnionCase (uci, _)) ->
            let embed (y: 'T1) = FSharpValue.MakeUnion(uci, [|box y|]) :?> 'T2
            let unembed (x: 'T2) =
                let uci', args' = FSharpValue.GetUnionFields(box x, uci.DeclaringType)
                if uci.Tag = uci'.Tag then
                    Some (args'.[0] :?> 'T1)
                else None
            Some (embed, unembed)
        | _ -> None
 
    /// Maps over the sitelet endpoint type, where the destination type
    /// is a discriminated union with a case containing the source type.
    let EmbedInUnion (case: Expr<'T1 -> 'T2>) sitelet =
        match tryGetEmbedFunctionsFromExpr case with
        | Some (embed, unembed) -> Embed embed unembed sitelet
        | None -> failwith "Invalid union case in Sitelet.EmbedInUnion"

    /// Shifts all sitelet locations by a given prefix.
    let Shift (prefix: string) (sitelet: Sitelet<'T>) =
        {
            Router = IRouter.Shift prefix sitelet.Router
            Controller = sitelet.Controller
        }

    /// Combines several sitelets, leftmost taking precedence.
    /// Is equivalent to folding with the choice operator.
    let Sum (sitelets: seq<Sitelet<'T>>) : Sitelet<'T> =
        let sitelets = Array.ofSeq sitelets 
        if Seq.isEmpty sitelets then Empty else
            {
                Router = IRouter.Sum (sitelets |> Seq.map (fun s -> s.Router))
                Controller =
                    {
                        Handle = fun endpoint ->
                            sitelets 
                            |> Array.pick (fun s -> 
                                match s.Router.Link endpoint with
                                | Some _ -> Some (s.Controller.Handle endpoint)
                                | None -> None
                            )
                    }
            }

    /// Serves the sum of the given sitelets under a given prefix.
    /// This function is convenient for folder-like structures.
    let Folder<'T when 'T : equality> (prefix: string)
                                      (sitelets: seq<Sitelet<'T>>) =
        Shift prefix (Sum sitelets)

    /// Boxes the sitelet endpoint type to Object type.
    let Box (sitelet: Sitelet<'T>) : Sitelet<obj> =
        {
            Router = IRouter.Box sitelet.Router
            Controller =
                { Handle = fun a ->
                    C.CustomContentAsync <| fun ctx ->
                        C.ToResponse (sitelet.Controller.Handle (unbox a)) (Context.Map box ctx)
                }
        }

    let Upcast sitelet = Box sitelet

    /// Reverses the Box operation on the sitelet.
    let Unbox<'T when 'T : equality> (sitelet: Sitelet<obj>) : Sitelet<'T> =
        {
            Router = IRouter.Unbox sitelet.Router
            Controller =
                { Handle = fun a ->
                    C.CustomContentAsync <| fun ctx ->
                        C.ToResponse (sitelet.Controller.Handle (box a)) (Context.Map unbox ctx)
                }
        }

    let UnsafeDowncast sitelet = Unbox sitelet

    /// Constructs a sitelet with an inferred router and a given controller
    /// function.
    let Infer<'T when 'T : equality> (handle : Context<'T> -> 'T -> Async<Content<'T>>) =
        {
            Router = Router.IInfer<'T>()
            Controller = { Handle = fun x ->
                C.CustomContentAsync <| fun ctx -> async {
                    let! content = handle ctx x
                    return! C.ToResponse content ctx
                }
            }
        }

    [<Obsolete>]
    let InferWithCustomErrors<'T when 'T : equality> (handle : Context<'T> -> ParseRequestResult<'T> -> Async<Content<'T>>) =
        {
            Router = Router.IInferWithCustomErrors<'T>()
            Controller = { Handle = fun x ->
                C.CustomContentAsync <| fun ctx -> async {
                    let ctx = (Context.Map ParseRequestResult.Success ctx)
                    let! content = handle ctx x
                    return! C.ToResponse content ctx
                }
            }
        }

    let InferPartial (embed: 'T1 -> 'T2) (unembed: 'T2 -> 'T1 option) (mkContent: Context<'T2> -> 'T1 -> Async<Content<'T2>>) : Sitelet<'T2> =
        {
            Router = Router.IInfer<'T1>() |> IRouter.Embed embed unembed
            Controller = { Handle = fun p ->
                C.CustomContentAsync <| fun ctx -> async {
                    match unembed p with
                    | Some e ->
                        let! content = mkContent ctx e
                        return! C.ToResponse content ctx
                    | None -> return failwith "Invalid endpoint in Sitelet.InferPartial"
                }
            }
        }

    let InferPartialInUnion (case: Expr<'T1 -> 'T2>) mkContent =
        match tryGetEmbedFunctionsFromExpr case with
        | Some (embed, unembed) -> InferPartial embed unembed mkContent
        | None -> failwith "Invalid union case in Sitelet.InferPartialInUnion"

type RouteHandler<'T> = delegate of Context<obj> * 'T -> Task<CSharpContent> 

[<CompiledName "Sitelet"; Sealed>]
type CSharpSitelet =
        
    static member Empty = Sitelet.Empty<obj>   

    static member New(router: Router<'T>, handle: RouteHandler<'T>) =
        Sitelet.New (Router.Box router) (fun ctx ep -> 
            async {
                let! c = handle.Invoke(ctx, unbox<'T> ep) |> Async.AwaitTask
                return c.AsContent
            }
        )

    static member Content (location: string, endpoint: 'T, cnt: Func<Context<'T>, Task<Content<'T>>>) =
        Sitelet.Content location endpoint (cnt.Invoke >> Async.AwaitTask) 
        
    static member Sum ([<ParamArray>] sitelets: Sitelet<'T>[]) =
        Sitelet.Sum sitelets

    static member Folder (prefix, [<ParamArray>] sitelets: Sitelet<'T>[]) =
        Sitelet.Folder prefix sitelets

type Sitelet<'T when 'T : equality> with
    member this.Box() =
        Sitelet.Box this

    member this.Protect (verifyUser: Func<string, bool>, loginRedirect: Func<'T, 'T>) =
        this |> Sitelet.Protect {
            VerifyUser = verifyUser.Invoke 
            LoginRedirect = loginRedirect.Invoke
        }

    member this.Map (embed: Func<'T, 'U>, unembed: Func<'U, 'T>) =
        Sitelet.TryMap (embed.Invoke >> ofObjNoConstraint) (unembed.Invoke >> ofObjNoConstraint) this
        
    member this.Shift (prefix: string) =
        Sitelet.Shift prefix this

[<Extension>]
type SiteletExtensions =
    static member Unbox<'T when 'T: equality>(sitelet: Sitelet<obj>) =
        Sitelet.Unbox<'T> sitelet

type SiteletBuilder() =

    let sitelets = ResizeArray()

    member this.With<'T when 'T : equality>(content: Func<Context, 'T, Task<CSharpContent>>) =
        sitelets.Add <|
            Sitelet.InferPartial
                box
                tryUnbox<'T>
                (fun ctx endpoint -> async {
                    let! content =
                        content.Invoke(Context(ctx), endpoint)
                        |> Async.AwaitTask
                    return
                        match content.AsContent with
                        | CustomContent f -> CustomContent (f << Context.Map box)
                        | CustomContentAsync f -> CustomContentAsync (f << Context.Map box)
                })
        this

    member this.With(path: string, content: Func<Context, Task<CSharpContent>>) =
        let content ctx =
            content.Invoke(Context(ctx))
                .ContinueWith(fun (t: Task<CSharpContent>) -> t.Result.AsContent)
            |> Async.AwaitTask
        sitelets.Add <| Sitelet.Content path (box path) content
        this

    member this.Install() =
        Sitelet.Sum sitelets<|MERGE_RESOLUTION|>--- conflicted
+++ resolved
@@ -23,12 +23,8 @@
 #nowarn "44" // Obsolete CustomContent, CustomContentAsync, PageContent, PageContentAsync
 
 open System
-<<<<<<< HEAD
-open System.Collections.Generic
-=======
 open System.Threading.Tasks
 open System.Runtime.CompilerServices
->>>>>>> f68e103f
 
 type Sitelet<'T when 'T : equality> =
     {
