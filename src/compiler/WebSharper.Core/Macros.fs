--- conflicted
+++ resolved
@@ -582,11 +582,7 @@
 
 module JSRuntime =
     let private runtimeFunc f p args = 
-<<<<<<< HEAD
-        Application(GlobalAccess (Address.Runtime f), args, p, Some (List.length args))
-=======
         Appl(GlobalAccess (Address.Runtime f), args, p, Some (List.length args))
->>>>>>> 65d78ecc
     let GetOptional value = runtimeFunc "GetOptional" Pure [value]
     let SetOptional obj field value = runtimeFunc "SetOptional" NonPure [obj; field; value]
     let CreateFuncWithArgs f = runtimeFunc "CreateFuncWithArgs" Pure [f]
