﻿// $begin{copyright}
//
// This file is part of WebSharper
//
// Copyright (c) 2008-2016 IntelliFactory
//
// Licensed under the Apache License, Version 2.0 (the "License"); you
// may not use this file except in compliance with the License.  You may
// obtain a copy of the License at
//
//     http://www.apache.org/licenses/LICENSE-2.0
//
// Unless required by applicable law or agreed to in writing, software
// distributed under the License is distributed on an "AS IS" BASIS,
// WITHOUT WARRANTIES OR CONDITIONS OF ANY KIND, either express or
// implied.  See the License for the specific language governing
// permissions and limitations under the License.
//
// $end{copyright}

module WebSharper.Compiler.CSharp.ProjectReader

open Microsoft.CodeAnalysis
open Microsoft.CodeAnalysis.CSharp
open Microsoft.CodeAnalysis.CSharp.Syntax

open WebSharper.Core
open WebSharper.Core.AST
open WebSharper.Core.Metadata

open WebSharper.Compiler
open WebSharper.Compiler.NotResolved

module A = WebSharper.Compiler.AttributeReader
module R = CodeReader

type private N = NotResolvedMemberKind

type TypeWithAnnotation =
    | TypeWithAnnotation of INamedTypeSymbol * A.TypeAnnotation

let annotForTypeOrFile name (annot: A.TypeAnnotation) =
    if annot.JavaScriptTypesAndFiles |> List.contains name then
        if annot.IsForcedNotJavaScript then annot else
            { annot with IsJavaScript = true }
    else annot
    
let rec private getAllTypeMembers (sr: R.SymbolReader) rootAnnot (n: INamespaceSymbol) =
    let rec withNested a (t: INamedTypeSymbol) =
        let annot = sr.AttributeReader.GetTypeAnnot(a, t.GetAttributes())
        seq {
            yield TypeWithAnnotation (t, annot)
            for nt in t.GetTypeMembers() do
                yield! withNested annot nt
        }        
    Seq.append 
        (n.GetTypeMembers() |> Seq.collect (withNested rootAnnot))
        (n.GetNamespaceMembers() |> Seq.collect (getAllTypeMembers sr rootAnnot))

let private fixMemberAnnot (sr: R.SymbolReader) (annot: A.TypeAnnotation) (m: IMethodSymbol) (mAnnot: A.MemberAnnotation) =
    match mAnnot.Name with
    | Some mn as smn -> 
        match m.MethodKind with
        | MethodKind.PropertySet ->
            let p = m.AssociatedSymbol :?> IPropertySymbol
            if isNull p.GetMethod then mAnnot else
            let a = sr.AttributeReader.GetMemberAnnot(annot, p.GetAttributes())
            if a.Kind = Some A.MemberKind.Stub then
                { mAnnot with Kind = a.Kind; Name = a.Name }
            elif a.Name = smn then
                { mAnnot with Name = Some ("set_" + mn) } 
            else mAnnot
        | MethodKind.EventRemove ->
            let e = m.AssociatedSymbol
            let a = sr.AttributeReader.GetMemberAnnot(annot, e.GetAttributes())
            if a.Name = smn then
                { mAnnot with Name = Some ("remove_" + mn) } 
            else mAnnot
        | _ -> mAnnot
    | _ -> mAnnot

let private getConstraints (genParams: seq<ITypeParameterSymbol>) (sr: CodeReader.SymbolReader) =
    genParams |> Seq.map (fun p ->
        let annot = sr.AttributeReader.GetTypeParamAnnot(p.GetAttributes())
        {
            Type = annot.Type
            Constraints =
                p.ConstraintTypes |> Seq.map (fun c ->
                    sr.ReadType c
                ) |> List.ofSeq
        }
    ) |> List.ofSeq

let private transformInterface (sr: R.SymbolReader) (annot: A.TypeAnnotation) (intf: INamedTypeSymbol) =
    if intf.TypeKind <> TypeKind.Interface || annot.IsForcedNotJavaScript then None else
    let methods = ResizeArray()
    let def =
        match annot.ProxyOf with
        | Some d -> d 
        | _ -> sr.ReadNamedTypeDefinition intf
    for m in intf.GetMembers().OfType<IMethodSymbol>() do
        let mAnnot =
            sr.AttributeReader.GetMemberAnnot(annot, m.GetAttributes())
            |> fixMemberAnnot sr annot m
        let md = 
            match sr.ReadMember m with
            | Member.Method (_, md) -> md
            | _ -> failwith "invalid interface member"
        let gc = getConstraints m.TypeParameters sr
        methods.Add(md, mAnnot.Name, gc)
    
    Some (def, 
        {
            StrongName = annot.Name
            Extends = intf.Interfaces |> Seq.map sr.ReadNamedType |> List.ofSeq
            NotResolvedMethods = List.ofSeq methods 
            Generics = getConstraints intf.TypeParameters sr
            Type = annot.Type
        }
    )

let initDef =
    Hashed {
        MethodName = "$init"
        Parameters = []
        ReturnType = VoidType
        Generics = 0
    }

type HasYieldVisitor() =
    inherit StatementVisitor()
    let mutable found = false

    override this.VisitYield _ = found <- true

    member this.Found = found

let hasYield st =
    let visitor = HasYieldVisitor()
    visitor.VisitStatement st
    visitor.Found

let private isResourceType (sr: R.SymbolReader) (c: INamedTypeSymbol) =
    c.AllInterfaces |> Seq.exists (fun i ->
        sr.ReadNamedTypeDefinition i = Definitions.IResource
    )

let delegateTy, delRemove =
    match <@ System.Delegate.Remove(null, null) @> with
    | FSharp.Quotations.Patterns.Call (_, mi, _) ->
        Reflection.ReadTypeDefinition mi.DeclaringType,
        Reflection.ReadMethod mi
    | _ -> failwith "Expecting a Call pattern"

let TextSpans = R.textSpans
let SaveTextSpans() = R.saveTextSpans <- true

let private nrInline = N.Inline false

let private transformClass (rcomp: CSharpCompilation) (sr: R.SymbolReader) (comp: Compilation) (annot: A.TypeAnnotation) (cls: INamedTypeSymbol) =
    let isStruct = cls.TypeKind = TypeKind.Struct
    if cls.TypeKind <> TypeKind.Class && not isStruct then None else

    let thisDef = sr.ReadNamedTypeDefinition cls

    let annot =
        cls.DeclaringSyntaxReferences |> Seq.fold (fun a r -> 
            let pos = CodeReader.getSourcePosOfSyntaxReference r
            let fileName = System.IO.Path.GetFileName pos.FileName 
            a |> annotForTypeOrFile fileName
        ) annot
        |> annotForTypeOrFile thisDef.Value.FullName

    if isResourceType sr cls then
        if comp.HasGraph then
            let thisRes = comp.Graph.AddOrLookupNode(ResourceNode (thisDef, None))
            for req, p in annot.Requires do
                comp.Graph.AddEdge(thisRes, ResourceNode (req, p |> Option.map ParameterObject.OfObj))
        None
    else    

    let inline cs model =
        CodeReader.RoslynTransformer(CodeReader.Environment.New(model, comp, sr))

    let clsMembers = ResizeArray()

    let def =
        match annot.ProxyOf with
        | Some p -> 
            comp.AddProxy(thisDef, p)
            comp.AddWarning(Some (CodeReader.getSourcePosOfSyntaxReference cls.DeclaringSyntaxReferences.[0]), SourceWarning "Proxy type should not be public")
            p
        | _ -> thisDef

    let members = cls.GetMembers()

    let getUnresolved (mem: option<IMethodSymbol>) (mAnnot: A.MemberAnnotation) kind compiled expr = 
        {
            Kind = kind
            StrongName = mAnnot.Name
            Generics =
                match mem with
                | None -> []
                | Some m -> getConstraints m.TypeParameters sr
            Macros = mAnnot.Macros
            Generator = 
                match mAnnot.Kind with
                | Some (A.MemberKind.Generated (g, p)) -> Some (g, p)
                | _ -> None
            Compiled = compiled 
            Pure = mAnnot.Pure
            Body = expr
            Requires = mAnnot.Requires
            FuncArgs = None
            Args = []
            Warn = mAnnot.Warn
        }

    let addMethod mem mAnnot def kind compiled expr =
        clsMembers.Add (NotResolvedMember.Method (def, (getUnresolved mem mAnnot kind compiled expr)))
        
    let addConstructor mem mAnnot def kind compiled expr =
        clsMembers.Add (NotResolvedMember.Constructor (def, (getUnresolved mem mAnnot kind compiled expr)))

    let inits = ResizeArray()                                               
    let staticInits = ResizeArray()                                               
            
    let implicitImplementations = System.Collections.Generic.Dictionary()
    for intf in cls.Interfaces do
        for meth in intf.GetMembers().OfType<IMethodSymbol>() do
            let impl = cls.FindImplementationForInterfaceMember(meth) :?> IMethodSymbol
            if not (isNull impl) && impl.ExplicitInterfaceImplementations.Length = 0 then 
                Dict.addToMulti implicitImplementations impl (intf, meth)

    let thisType = Generic def (List.init cls.TypeParameters.Length TypeParameter)
    let thisTypeForFixer = Some (ConcreteType thisType)

    for mem in members do
        match mem with
        | :? IPropertySymbol as p ->
            if p.IsAbstract || p.IsIndexer then () else
            let pAnnot = sr.AttributeReader.GetMemberAnnot(annot, p.GetMethod.GetAttributes())
            match pAnnot.Kind with
            | Some A.MemberKind.JavaScript ->
                let decls = p.DeclaringSyntaxReferences
                if decls.Length = 0 then () else
                let syntax = decls.[0].GetSyntax()
                let model = rcomp.GetSemanticModel(syntax.SyntaxTree, false)
                let data =
                    syntax :?> PropertyDeclarationSyntax
                    |> RoslynHelpers.PropertyDeclarationData.FromNode
                let hasBody (a : RoslynHelpers.AccessorDeclarationData) =
                    a.Body.IsSome || a.ExpressionBody.IsSome
                match data.AccessorList with
                | None -> ()
                | Some acc when hasBody(Seq.head acc.Accessors) -> ()
                | _ ->
                let b = 
                    match data.Initializer with
                    | Some i ->
                        i |> (cs model).TransformEqualsValueClause
                    | None -> 
                        DefaultValueOf (sr.ReadType p.Type)
                match p.SetMethod with
                | null ->
                    if p.IsStatic then
                        staticInits.Add <| ItemSet(Self, Value (String ("$" + p.Name)), b )
                    else
                        inits.Add <| ItemSet(This, Value (String ("$" + p.Name)), b )
                | setMeth ->
                    let setter = sr.ReadMethod setMeth
                    if p.IsStatic then
                        staticInits.Add <| Call(None, thisType, NonGeneric setter, [ b ])
                    else
                        inits.Add <| Call(Some This, thisType, NonGeneric setter, [ b ])
            | _ -> ()
        | :? IFieldSymbol as f -> 
            let fAnnot = sr.AttributeReader.GetMemberAnnot(annot, f.GetAttributes())
            // TODO: check multiple declarations on the same line
            match fAnnot.Kind with
            | Some A.MemberKind.JavaScript ->
                let decls = f.DeclaringSyntaxReferences
                if decls.Length = 0 then () else
                let syntax = decls.[0].GetSyntax()
                let model = rcomp.GetSemanticModel(syntax.SyntaxTree, false)
                match syntax with
                | :? VariableDeclaratorSyntax as v ->
                    let x, e =
                        RoslynHelpers.VariableDeclaratorData.FromNode v
                        |> (cs model).TransformVariableDeclarator
                    
                    if f.IsStatic then 
                        staticInits.Add <| FieldSet(None, thisType, x.Name.Value, e)
                    else
                        inits.Add <| FieldSet(Some This, thisType, x.Name.Value, e)
                | _ -> 
//                    let _ = syntax :?> VariableDeclarationSyntax
                    ()
            | _ -> ()
        | _ -> ()

    let hasInit =
        if inits.Count = 0 then false else 
        Function([], None, ExprStatement (Sequential (inits |> List.ofSeq)))
        |> addMethod None A.MemberAnnotation.BasicJavaScript initDef N.Instance false
        true

    let staticInit =
        if staticInits.Count = 0 then None else
        ExprStatement (Sequential (staticInits |> List.ofSeq)) |> Some

    let mutable hasStubMember = false

    let baseCls =
        if cls.IsValueType || cls.IsStatic then
            None
        elif annot.Prototype = Some false then
<<<<<<< HEAD
            cls.BaseType |> sr.ReadNamedTypeDefinition |> ignoreSystemObject
        else
            cls.BaseType |> sr.ReadNamedTypeDefinition |> Some
=======
            cls.BaseType |> sr.ReadNamedType |> ignoreSystemObject
        else
            cls.BaseType |> sr.ReadNamedType |> Some

    let implements =
        cls.AllInterfaces |> Seq.map sr.ReadNamedType |> List.ofSeq
>>>>>>> 65d78ecc

    for meth in members.OfType<IMethodSymbol>() do
        let meth = 
            match meth.PartialImplementationPart with
            | null -> meth
            | impl -> impl 
        let attrs =
            match meth.MethodKind with
            | MethodKind.PropertyGet
            | MethodKind.PropertySet
            | MethodKind.EventAdd
            | MethodKind.EventRemove ->
                Seq.append (meth.AssociatedSymbol.GetAttributes()) (meth.GetAttributes()) 
            | _ -> meth.GetAttributes() :> _
        let decls = meth.DeclaringSyntaxReferences
        let mAnnot =
            sr.AttributeReader.GetMemberAnnot(annot, attrs)
            |> fixMemberAnnot sr annot meth
        let error m = 
            let sourcePos =
                if decls.Length > 0 then
                    Some (CodeReader.getSourcePosOfSyntaxReference decls.[0])
                else None
            comp.AddError(sourcePos, SourceError m)
        
        match mAnnot.Kind with
        | Some A.MemberKind.Stub ->
            hasStubMember <- true
            match sr.ReadMember meth with
            | Member.Method (isInstance, mdef) ->
                let expr, err = Stubs.GetMethodInline annot mAnnot isInstance mdef
                err |> Option.iter error
                addMethod (Some meth) mAnnot mdef nrInline true expr
            | Member.Constructor cdef ->
                let expr, err = Stubs.GetConstructorInline annot mAnnot cdef
                err |> Option.iter error
                addConstructor (Some meth) mAnnot cdef nrInline true expr
            | Member.Implementation _ -> error "Implementation method can't have Stub attribute"
            | Member.Override _ -> error "Virtual or override method can't have Stub attribute"
            | Member.StaticConstructor -> error "Static constructor can't have Stub attribute"
        | Some (A.MemberKind.Remote rp) -> 
            let memdef = sr.ReadMember meth
            match memdef with
            | Member.Method (isInstance, mdef) ->
                let remotingKind =
                    match mdef.Value.ReturnType with
                    | VoidType -> RemoteSend
                    | ConcreteType { Entity = e } when e = Definitions.Async -> RemoteAsync
                    | ConcreteType { Entity = e } when e = Definitions.Task || e = Definitions.Task1 -> RemoteTask
                    | _ -> RemoteSync // TODO: warning
                let handle = 
                    comp.GetRemoteHandle(
                        def.Value.FullName + "." + mdef.Value.MethodName,
                        mdef.Value.Parameters,
                        mdef.Value.ReturnType
                    )
                addMethod (Some meth) mAnnot mdef (N.Remote(remotingKind, handle, rp)) true Undefined
            | _ -> error "Only methods can be defined Remote"
        | Some kind ->
            let memdef = sr.ReadMember meth
            let getParsed() =                 
                if decls.Length > 0 then
                    try
                        let syntax = decls.[0].GetSyntax()
                        let model = rcomp.GetSemanticModel(syntax.SyntaxTree, false)
                        let fixMethod (m: CodeReader.CSharpMethod) =
                            let b1 = 
                                let defValues = 
                                    m.Parameters |> List.choose (fun p ->
                                        p.DefaultValue |> Option.map (fun v -> p.ParameterId, v)
                                    )
                                if List.isEmpty defValues then m.Body else
                                    CombineStatements [
                                        ExprStatement <| 
                                            Sequential [ for i, v in defValues -> VarSet(i, Conditional (Var i ^== Undefined, v, Var i)) ]
                                        m.Body
                                    ]    
                            let b2 =
                                let isSeq =
                                    match m.ReturnType with
                                    | ConcreteType ct ->
                                        let t = ct.Entity.Value
                                        t.Assembly = "netstandard" && t.FullName.StartsWith "System.Collections.Generic.IEnumerable"
                                    | _ -> false
                                if isSeq && hasYield b1 then
                                    let b = 
                                        b1 |> Continuation.addLastReturnIfNeeded (Value (Bool false))
                                        |> Scoping.fix
                                        |> Continuation.FreeNestedGotos().TransformStatement
                                    let labels = Continuation.CollectLabels.Collect b
                                    Continuation.GeneratorTransformer(labels).TransformMethodBody(b)
                                elif m.IsAsync then
                                    let b = 
                                        b1 |> Continuation.addLastReturnIfNeeded Undefined
                                        |> Continuation.AwaitTransformer().TransformStatement 
                                        |> BreakStatement
                                        |> Scoping.fix
                                        |> Continuation.FreeNestedGotos().TransformStatement
                                    let labels = Continuation.CollectLabels.Collect b
                                    Continuation.AsyncTransformer(labels, sr.ReadAsyncReturnKind meth).TransformMethodBody(b)
                                else b1 |> Scoping.fix |> Continuation.eliminateGotos
                            { m with Body = b2 |> FixThisScope(thisTypeForFixer).Fix }
                        match syntax with
                        | :? MethodDeclarationSyntax as syntax ->
                            syntax
                            |> RoslynHelpers.MethodDeclarationData.FromNode 
                            |> (cs model).TransformMethodDeclaration
                            |> fixMethod
                        | :? AccessorDeclarationSyntax as syntax ->
                            syntax
                            |> RoslynHelpers.AccessorDeclarationData.FromNode 
                            |> (cs model).TransformAccessorDeclaration
                            |> fixMethod
                        | :? ArrowExpressionClauseSyntax as syntax ->
                            syntax
                            |> RoslynHelpers.ArrowExpressionClauseData.FromNode 
                            |> (cs model).TransformArrowExpressionDeclaration meth
                            |> fixMethod
                        | :? ConstructorDeclarationSyntax as syntax ->
                            let c =
                                syntax
                                |> RoslynHelpers.ConstructorDeclarationData.FromNode 
                                |> (cs model).TransformConstructorDeclaration
                            let chained =
                                match c.Initializer with
                                | Some (CodeReader.BaseInitializer (bTyp, bCtor, args, reorder)) ->
                                    match baseCls with
<<<<<<< HEAD
=======
                                    | Some t when t.Entity.Value.FullName = "System.Exception" ->
                                       ExprStatement (Sequential [ ChainedCtor(true, None, bTyp, bCtor, args) |> reorder; restorePrototype ])
>>>>>>> 65d78ecc
                                    | Some _ ->
                                       ExprStatement (ChainedCtor(true, None, bTyp, bCtor, args) |> reorder)
                                    | _ -> Empty
                                | Some (CodeReader.ThisInitializer (bCtor, args, reorder)) ->
<<<<<<< HEAD
                                    ExprStatement (ChainedCtor(false, None, NonGeneric def, bCtor, args) |> reorder)
=======
                                    ExprStatement (ChainedCtor(false, None, thisType, bCtor, args) |> reorder)
>>>>>>> 65d78ecc
                                | None -> Empty
                            let b = 
                                if meth.IsStatic then
                                    match staticInit with
                                    | Some si -> 
                                        CombineStatements [ si; c.Body ]
                                    | _ -> c.Body
                                else
                                    match c.Initializer with
                                    | Some (CodeReader.ThisInitializer _) -> CombineStatements [ chained; c.Body ]
                                    | _ ->
                                    if hasInit then 
                                        CombineStatements [ 
                                            chained;
<<<<<<< HEAD
                                            ExprStatement <| Call(Some This, NonGeneric def, NonGeneric initDef, [])
=======
                                            ExprStatement <| Call(Some This, thisType, NonGeneric initDef, [])
>>>>>>> 65d78ecc
                                            c.Body
                                        ]
                                    else CombineStatements [ chained; c.Body ]
                            {
                                IsStatic = meth.IsStatic
                                Parameters = c.Parameters
                                Body = b |> FixThisScope(thisTypeForFixer).Fix
                                IsAsync = false
                                ReturnType = Unchecked.defaultof<Type>
                            } : CodeReader.CSharpMethod
                        | :? OperatorDeclarationSyntax as syntax -> 
                            syntax
                            |> RoslynHelpers.OperatorDeclarationData.FromNode 
                            |> (cs model).TransformOperatorDeclaration
                            |> fixMethod
                        | :? ConversionOperatorDeclarationSyntax as syntax -> 
                            syntax
                            |> RoslynHelpers.ConversionOperatorDeclarationData.FromNode 
                            |> (cs model).TransformConversionOperatorDeclaration
                            |> fixMethod
                        | _ -> failwithf "Not recognized method syntax kind: %A" (syntax.Kind()) 
                    with e ->
                        comp.AddError(None, SourceError(sprintf "Error reading member '%s': %s" meth.Name e.Message))
                        {
                            IsStatic = meth.IsStatic
                            Parameters = []
                            Body = Empty
                            IsAsync = false
                            ReturnType = Unchecked.defaultof<Type>
                        } : CodeReader.CSharpMethod   
                elif meth.MethodKind = MethodKind.EventAdd then
                    let args = meth.Parameters |> Seq.map sr.ReadParameter |> List.ofSeq
                    let getEv, setEv =
                        let on = if meth.IsStatic then None else Some This
                        FieldGet(on, thisType, meth.AssociatedSymbol.Name)
                        , fun x -> FieldSet(on, thisType, meth.AssociatedSymbol.Name, x)
                    let b =
                        JSRuntime.CombineDelegates (NewArray [ getEv; Var args.[0].ParameterId ]) |> setEv    
                    {
                        IsStatic = meth.IsStatic
                        Parameters = args
                        Body = ExprStatement b
                        IsAsync = false
                        ReturnType = sr.ReadType meth.ReturnType
                    } : CodeReader.CSharpMethod   
                elif meth.MethodKind = MethodKind.EventRemove then
                    let args = meth.Parameters |> Seq.map sr.ReadParameter |> List.ofSeq
                    let getEv, setEv =
                        let on = if meth.IsStatic then None else Some This
                        FieldGet(on, thisType, meth.AssociatedSymbol.Name)
                        , fun x -> FieldSet(on, thisType, meth.AssociatedSymbol.Name, x)
                    let b =
                        Call (None, NonGeneric delegateTy, NonGeneric delRemove, [getEv; Var args.[0].ParameterId]) |> setEv
                    {
                        IsStatic = meth.IsStatic
                        Parameters = args
                        Body = ExprStatement b
                        IsAsync = false
                        ReturnType = sr.ReadType meth.ReturnType
                    } : CodeReader.CSharpMethod   
                else
                    match meth.MethodKind with
                    | MethodKind.Constructor
                    | MethodKind.StaticConstructor -> ()
                    | k -> failwithf "Unexpected method kind: %s" (System.Enum.GetName(typeof<MethodKind>, k))
                    // implicit constructor
                    let b = 
                        if meth.IsStatic then
                            match staticInit with
                            | Some si -> si
                            | _ -> Empty
                        else
                            let c =
                                match baseCls with
<<<<<<< HEAD
                                | Some bTyp ->
                                    ExprStatement <| ChainedCtor(true, None, NonGeneric bTyp, ConstructorInfo.Default(), [])
                                | _ -> Empty
                            let i =
                                if hasInit then 
                                    ExprStatement <| Call(Some This, NonGeneric def, NonGeneric initDef, [])
=======
                                | Some bTyp when bTyp.Entity.Value.FullName = "System.Exception" ->
                                    ExprStatement (Sequential [ ChainedCtor(true, None, bTyp, ConstructorInfo.Default(), []); restorePrototype ])
                                | Some bTyp ->
                                    ExprStatement <| ChainedCtor(true, None, bTyp, ConstructorInfo.Default(), [])
                                | _ -> Empty
                            let i =
                                if hasInit then 
                                    ExprStatement <| Call(Some This, thisType, NonGeneric initDef, [])
>>>>>>> 65d78ecc
                                else Empty
                            CombineStatements [ c; i ]

                    {
                        IsStatic = meth.IsStatic
                        Parameters = []
                        Body = b
                        IsAsync = false
                        ReturnType = Unchecked.defaultof<Type>
                    } : CodeReader.CSharpMethod
                    
            let getBody isInline =
                if meth.IsAbstract then Undefined else
                let parsed = getParsed() 
                let args = parsed.Parameters |> List.map (fun p -> p.ParameterId)
                let returnType =
                    if obj.ReferenceEquals(parsed.ReturnType, Unchecked.defaultof<_>) then None
                    else Some parsed.ReturnType
                if isInline then
                    let b = Function(args, returnType, parsed.Body)
                    let thisVar = if meth.IsStatic then None else Some (Id.New "$this")
                    let b = 
                        match thisVar with
                        | Some t -> ReplaceThisWithVar(t).TransformExpression(b)
                        | _ -> b
                    let allVars = Option.toList thisVar @ args
                    makeExprInline allVars (Appl (b, allVars |> List.map Var, NonPure, None))
                else
                    Function(args, returnType, parsed.Body)

            let getVars() =
                // TODO: do not parse method body
                let parsed = getParsed()
                parsed.Parameters |> List.map (fun p -> p.ParameterId)

            match memdef with
            | Member.Method (_, mdef) 
            | Member.Override (_, mdef) 
            | Member.Implementation (_, mdef) ->
                let getKind() =
                    match memdef with
                    | Member.Method (isInstance , _) ->
                        if isInstance then N.Instance else N.Static  
                    | Member.Override (t, _) -> N.Override t 
                    | Member.Implementation (t, _) -> N.Implementation t
                    | _ -> failwith "impossible"
                let getInlineKind() =
                    match memdef with
                    | Member.Implementation (t, _) -> N.InlineImplementation t
                    | _ -> nrInline
                let jsMethod isInline =
                    addMethod (Some meth) mAnnot mdef (if isInline then getInlineKind() else getKind()) false (getBody isInline)
                let checkNotAbstract() =
                    if meth.IsAbstract then
                        error "Abstract methods cannot be marked with Inline, Macro or Constant attributes."
                    else
                        match memdef with
                        | Member.Override (bTyp, _) -> 
                            if not (bTyp = Definitions.Obj || bTyp = Definitions.ValueType) then
                                error "Override methods cannot be marked with Inline, Macro or Constant attributes."
                        | _ -> ()
                match kind with
                | A.MemberKind.NoFallback ->
                    checkNotAbstract()
                    addMethod (Some meth) mAnnot mdef N.NoFallback true Undefined
                | A.MemberKind.Inline (js, ta) ->
                    checkNotAbstract() 
                    try 
<<<<<<< HEAD
                        let parsed = WebSharper.Compiler.Recognize.createInline comp.MutableExternals None (getVars()) mAnnot.Pure (Some "") js
                        addMethod mAnnot mdef N.Inline true parsed
=======
                        let parsed = WebSharper.Compiler.Recognize.createInline comp.MutableExternals None (getVars()) mAnnot.Pure (Some (JavaScriptFile "")) js
                        addMethod (Some meth) mAnnot mdef (N.Inline ta) true parsed
>>>>>>> 65d78ecc
                    with e ->
                        error ("Error parsing inline JavaScript: " + e.Message)
                | A.MemberKind.Constant c ->
                    checkNotAbstract() 
                    addMethod (Some meth) mAnnot mdef nrInline true (Value c)                        
                | A.MemberKind.Direct js ->
                    try
                        let parsed = WebSharper.Compiler.Recognize.parseDirect comp.MutableExternals None (getVars()) js
                        addMethod (Some meth) mAnnot mdef (getKind()) true parsed
                    with e ->
                        error ("Error parsing direct JavaScript: " + e.Message)
                | A.MemberKind.JavaScript ->
                    jsMethod false
                | A.MemberKind.InlineJavaScript ->
                    checkNotAbstract()
                    jsMethod true
                // TODO: optional properties
                | A.MemberKind.OptionalField ->
                    let mN = mdef.Value.MethodName
                    if mN.StartsWith "get_" then
                        let i = JSRuntime.GetOptional (ItemGet(Hole 0, Value (String mN.[4..]), Pure))
                        addMethod (Some meth) mAnnot mdef nrInline true i
                    elif mN.StartsWith "set_" then  
                        let i = JSRuntime.SetOptional (Hole 0) (Value (String mN.[4..])) (Hole 1)
                        addMethod (Some meth) mAnnot mdef nrInline true i
                    else error "OptionalField attribute not on property"
                | A.MemberKind.Generated _ ->
                    addMethod (Some meth) mAnnot mdef (getKind()) false Undefined
                | A.MemberKind.AttributeConflict m -> error m
                | A.MemberKind.Remote _ 
                | A.MemberKind.Stub -> failwith "should be handled previously"
                if mAnnot.IsEntryPoint then
                    let ep = ExprStatement <| Call(None, thisType, NonGeneric mdef, [])
                    if comp.HasGraph then
                        comp.Graph.AddEdge(EntryPointNode, MethodNode (def, mdef))
                    comp.SetEntryPoint(ep)
                match implicitImplementations.TryFind meth with
                | Some impls ->
                    for intf, impl in impls do
                        let idef = sr.ReadNamedTypeDefinition intf
                        let imdef = sr.ReadMethod impl 
                        let vars = mdef.Value.Parameters |> List.map (fun _ -> Id.New())
                        Lambda(vars, None, Call(Some This, thisType, NonGeneric mdef, vars |> List.map Var))
                        |> addMethod (Some impl) A.MemberAnnotation.BasicJavaScript imdef (N.Implementation idef) false
                | _ -> ()
            | Member.Constructor cdef ->
                let jsCtor isInline =   
                    if isInline then 
                        addConstructor (Some meth) mAnnot cdef nrInline false (getBody true)
                    else
                        addConstructor (Some meth) mAnnot cdef N.Constructor false (getBody false)
                match kind with
                | A.MemberKind.NoFallback ->
                    addConstructor (Some meth) mAnnot cdef N.NoFallback true Undefined
                | A.MemberKind.Inline (js, ta) ->
                    try
<<<<<<< HEAD
                        let parsed = WebSharper.Compiler.Recognize.createInline comp.MutableExternals None (getVars()) mAnnot.Pure (Some "") js
                        addConstructor mAnnot cdef N.Inline true parsed 
=======
                        let parsed = WebSharper.Compiler.Recognize.createInline comp.MutableExternals None (getVars()) mAnnot.Pure (Some (JavaScriptFile "")) js
                        addConstructor (Some meth) mAnnot cdef (N.Inline ta) true parsed 
>>>>>>> 65d78ecc
                    with e ->
                        error ("Error parsing inline JavaScript: " + e.Message)
                | A.MemberKind.Direct js ->
                    try
                        let parsed = WebSharper.Compiler.Recognize.parseDirect comp.MutableExternals None (getVars()) js
                        addConstructor (Some meth) mAnnot cdef N.Static true parsed 
                    with e ->
                        error ("Error parsing direct JavaScript: " + e.Message)
                | A.MemberKind.JavaScript -> jsCtor false
                | A.MemberKind.InlineJavaScript -> jsCtor true
                | A.MemberKind.Generated _ ->
                    addConstructor (Some meth) mAnnot cdef N.Static false Undefined
                | A.MemberKind.AttributeConflict m -> error m
                | A.MemberKind.Remote _ 
                | A.MemberKind.Stub -> failwith "should be handled previously"
                | A.MemberKind.OptionalField
                | A.MemberKind.Constant _ -> failwith "attribute not allowed on constructors"
            | Member.StaticConstructor ->
                clsMembers.Add (NotResolvedMember.StaticConstructor (getBody false))
        | _ -> 
            ()
    
    match staticInit with
    | Some si when not (clsMembers |> Seq.exists (function NotResolvedMember.StaticConstructor _ -> true | _ -> false)) ->
        let b = Function ([], None, si)
        clsMembers.Add (NotResolvedMember.StaticConstructor b)  
    | _ -> ()
    
    for f in members.OfType<IFieldSymbol>() do
        if isStruct && not f.IsReadOnly then
            comp.AddError(Some (CodeReader.getSourcePosOfSyntaxReference f.DeclaringSyntaxReferences.[0]), SourceError "Mutable structs are not supported for JavaScript translation")
        let backingForProp =
            match f.AssociatedSymbol with
            | :? IPropertySymbol as p -> Some p
            | _ -> None
        let attrs =
            match backingForProp with
            | Some p -> p.GetAttributes() 
            | _ -> f.GetAttributes() 
        let mAnnot = sr.AttributeReader.GetMemberAnnot(annot, attrs)
        match mAnnot.Kind with
        | Some k ->
            let jsName =
                match backingForProp with
                | Some p -> Some ("$" + p.Name)
                | None -> mAnnot.Name                       
            let nr =
                {
                    StrongName = jsName
                    IsStatic = f.IsStatic
                    IsOptional = k = A.MemberKind.OptionalField 
                    IsReadonly = f.IsReadOnly
                    FieldType = sr.ReadType f.Type 
                }
            clsMembers.Add (NotResolvedMember.Field (f.Name, nr))    
        | _ -> ()
    
    for f in members.OfType<IEventSymbol>() do
        let mAnnot = sr.AttributeReader.GetMemberAnnot(annot, f.GetAttributes())
        let nr =
            {
                StrongName = mAnnot.Name
                IsStatic = f.IsStatic
                IsOptional = false
                IsReadonly = false
                FieldType = sr.ReadType f.Type 
            }
        clsMembers.Add (NotResolvedMember.Field (f.Name, nr))    

    if not annot.IsJavaScript && clsMembers.Count = 0 && annot.Macros.IsEmpty then None else

    if isStruct then
        comp.AddCustomType(def, StructInfo)

    let strongName =
        annot.Name |> Option.map (fun n ->
            if n.StartsWith "." then n.TrimStart('.') else
            if n.Contains "." then n else 
                let origName = thisDef.Value.FullName
                origName.[.. origName.LastIndexOf '.'] + n
        )   

    let ckind = 
        if annot.IsStub || hasStubMember
        then NotResolvedClassKind.Stub
        elif cls.IsStatic then NotResolvedClassKind.Static
        elif (annot.IsJavaScript && cls.IsAbstract) || (annot.Prototype = Some true)
        then NotResolvedClassKind.WithPrototype
        else NotResolvedClassKind.Class
    
    Some (
        def,
        {
            StrongName = strongName
            BaseClass = baseCls
            Implements = implements
            Generics = getConstraints cls.TypeParameters sr
            Requires = annot.Requires
            Members = List.ofSeq clsMembers
            Kind = ckind
            IsProxy = Option.isSome annot.ProxyOf
            Macros = annot.Macros
            ForceNoPrototype = (annot.Prototype = Some false)
            ForceAddress = false
            Type = annot.Type
            SourcePos = CodeReader.getSourcePosOfSyntaxReference cls.DeclaringSyntaxReferences.[0]
        }
    )

let transformAssembly (comp : Compilation) (rcomp: CSharpCompilation) =   
    let assembly = rcomp.Assembly

    let sr = CodeReader.SymbolReader(comp)

    let asmAnnot = 
        sr.AttributeReader.GetAssemblyAnnot(assembly.GetAttributes())

    let rootTypeAnnot = asmAnnot.RootTypeAnnot

    comp.AssemblyName <- assembly.Name
    comp.AssemblyRequires <- asmAnnot.Requires
    comp.SiteletDefinition <- asmAnnot.SiteletDefinition

    comp.CustomTypesReflector <- A.reflectCustomType

    let lookupTypeDefinition (typ: TypeDefinition) =
        rcomp.GetTypeByMetadataName(typ.Value.FullName) |> Option.ofObj

    let readAttribute (a: AttributeData) =
        let fixTypeValue (o: obj) =
            match o with
            | :? ITypeSymbol as t -> box (sr.ReadType t)
            | _ -> o
        sr.ReadNamedTypeDefinition a.AttributeClass,
        a.ConstructorArguments |> Seq.map (CodeReader.getTypedConstantValue >> fixTypeValue >> ParameterObject.OfObj) |> Array.ofSeq

    let lookupTypeAttributes (typ: TypeDefinition) =
        lookupTypeDefinition typ |> Option.map (fun s ->
            s.GetAttributes() |> Seq.map readAttribute |> List.ofSeq
        )

    let lookupFieldAttributes (typ: TypeDefinition) (field: string) =
        lookupTypeDefinition typ |> Option.bind (fun s ->
            match s.GetMembers(field).OfType<IFieldSymbol>() |> List.ofSeq with
            | [ f ] ->
                Some (f.GetAttributes() |> Seq.map readAttribute |> List.ofSeq)
            | _ -> None
        )

    let lookupMethodAttributes (typ: TypeDefinition) (meth: Method) =
        lookupTypeDefinition typ |> Option.bind (fun s -> 
            s.GetMembers(meth.Value.MethodName).OfType<IMethodSymbol>()
            |> Seq.tryFind (fun m ->
                match sr.ReadMember m with
                | Member.Method (_, m)
                | Member.Override (_, m)
                | Member.Implementation (_, m) when m = meth -> true
                | _ -> false
            )
            |> Option.map (fun m ->
                m.GetAttributes() |> Seq.map readAttribute |> List.ofSeq
            ) 
        )

    let lookupConstructorAttributes (typ: TypeDefinition) (ctor: Constructor) =
        lookupTypeDefinition typ |> Option.bind (fun s -> 
            s.GetMembers(".ctor").OfType<IMethodSymbol>()
            |> Seq.tryFind (fun m -> 
                match sr.ReadMember m with
                | Member.Constructor c when c = ctor -> true
                | _ -> false
            ) 
            |> Option.map (fun m ->
                m.GetAttributes() |> Seq.map readAttribute |> List.ofSeq
            ) 
        )

    comp.LookupTypeAttributes <- lookupTypeAttributes
    comp.LookupFieldAttributes <- lookupFieldAttributes 
    comp.LookupMethodAttributes <- lookupMethodAttributes
    comp.LookupConstructorAttributes <- lookupConstructorAttributes

    for TypeWithAnnotation(t, a) in getAllTypeMembers sr rootTypeAnnot assembly.GlobalNamespace do
        match t.TypeKind with
        | TypeKind.Interface ->
            transformInterface sr a t |> Option.iter comp.AddInterface
        | TypeKind.Struct | TypeKind.Class ->
            transformClass rcomp sr comp a t |> Option.iter comp.AddClass
        | _ -> ()
    
    comp.Resolve()

    comp
<|MERGE_RESOLUTION|>--- conflicted
+++ resolved
@@ -315,18 +315,12 @@
         if cls.IsValueType || cls.IsStatic then
             None
         elif annot.Prototype = Some false then
-<<<<<<< HEAD
-            cls.BaseType |> sr.ReadNamedTypeDefinition |> ignoreSystemObject
-        else
-            cls.BaseType |> sr.ReadNamedTypeDefinition |> Some
-=======
             cls.BaseType |> sr.ReadNamedType |> ignoreSystemObject
         else
             cls.BaseType |> sr.ReadNamedType |> Some
 
     let implements =
         cls.AllInterfaces |> Seq.map sr.ReadNamedType |> List.ofSeq
->>>>>>> 65d78ecc
 
     for meth in members.OfType<IMethodSymbol>() do
         let meth = 
@@ -454,20 +448,13 @@
                                 match c.Initializer with
                                 | Some (CodeReader.BaseInitializer (bTyp, bCtor, args, reorder)) ->
                                     match baseCls with
-<<<<<<< HEAD
-=======
                                     | Some t when t.Entity.Value.FullName = "System.Exception" ->
                                        ExprStatement (Sequential [ ChainedCtor(true, None, bTyp, bCtor, args) |> reorder; restorePrototype ])
->>>>>>> 65d78ecc
                                     | Some _ ->
                                        ExprStatement (ChainedCtor(true, None, bTyp, bCtor, args) |> reorder)
                                     | _ -> Empty
                                 | Some (CodeReader.ThisInitializer (bCtor, args, reorder)) ->
-<<<<<<< HEAD
-                                    ExprStatement (ChainedCtor(false, None, NonGeneric def, bCtor, args) |> reorder)
-=======
                                     ExprStatement (ChainedCtor(false, None, thisType, bCtor, args) |> reorder)
->>>>>>> 65d78ecc
                                 | None -> Empty
                             let b = 
                                 if meth.IsStatic then
@@ -482,11 +469,7 @@
                                     if hasInit then 
                                         CombineStatements [ 
                                             chained;
-<<<<<<< HEAD
-                                            ExprStatement <| Call(Some This, NonGeneric def, NonGeneric initDef, [])
-=======
                                             ExprStatement <| Call(Some This, thisType, NonGeneric initDef, [])
->>>>>>> 65d78ecc
                                             c.Body
                                         ]
                                     else CombineStatements [ chained; c.Body ]
@@ -561,14 +544,6 @@
                         else
                             let c =
                                 match baseCls with
-<<<<<<< HEAD
-                                | Some bTyp ->
-                                    ExprStatement <| ChainedCtor(true, None, NonGeneric bTyp, ConstructorInfo.Default(), [])
-                                | _ -> Empty
-                            let i =
-                                if hasInit then 
-                                    ExprStatement <| Call(Some This, NonGeneric def, NonGeneric initDef, [])
-=======
                                 | Some bTyp when bTyp.Entity.Value.FullName = "System.Exception" ->
                                     ExprStatement (Sequential [ ChainedCtor(true, None, bTyp, ConstructorInfo.Default(), []); restorePrototype ])
                                 | Some bTyp ->
@@ -577,7 +552,6 @@
                             let i =
                                 if hasInit then 
                                     ExprStatement <| Call(Some This, thisType, NonGeneric initDef, [])
->>>>>>> 65d78ecc
                                 else Empty
                             CombineStatements [ c; i ]
 
@@ -646,13 +620,8 @@
                 | A.MemberKind.Inline (js, ta) ->
                     checkNotAbstract() 
                     try 
-<<<<<<< HEAD
-                        let parsed = WebSharper.Compiler.Recognize.createInline comp.MutableExternals None (getVars()) mAnnot.Pure (Some "") js
-                        addMethod mAnnot mdef N.Inline true parsed
-=======
                         let parsed = WebSharper.Compiler.Recognize.createInline comp.MutableExternals None (getVars()) mAnnot.Pure (Some (JavaScriptFile "")) js
                         addMethod (Some meth) mAnnot mdef (N.Inline ta) true parsed
->>>>>>> 65d78ecc
                     with e ->
                         error ("Error parsing inline JavaScript: " + e.Message)
                 | A.MemberKind.Constant c ->
@@ -709,13 +678,8 @@
                     addConstructor (Some meth) mAnnot cdef N.NoFallback true Undefined
                 | A.MemberKind.Inline (js, ta) ->
                     try
-<<<<<<< HEAD
-                        let parsed = WebSharper.Compiler.Recognize.createInline comp.MutableExternals None (getVars()) mAnnot.Pure (Some "") js
-                        addConstructor mAnnot cdef N.Inline true parsed 
-=======
                         let parsed = WebSharper.Compiler.Recognize.createInline comp.MutableExternals None (getVars()) mAnnot.Pure (Some (JavaScriptFile "")) js
                         addConstructor (Some meth) mAnnot cdef (N.Inline ta) true parsed 
->>>>>>> 65d78ecc
                     with e ->
                         error ("Error parsing inline JavaScript: " + e.Message)
                 | A.MemberKind.Direct js ->
