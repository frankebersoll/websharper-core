--- conflicted
+++ resolved
@@ -23,27 +23,16 @@
 /// Experimental API for bundling WebSharper file sets into application packages.
 [<Sealed>]
 type Bundle =
-    new : list<Assembly> * AssemblyResolver -> Bundle
+    new : list<Assembly> * AssemblyResolver * ?appConfig:string -> Bundle
     member CSS : Content
     member HtmlHeaders : Content
     member JavaScript : Content
     member JavaScriptHeaders : Content
     member MinifiedJavaScript : Content
     member TypeScript : Content
-<<<<<<< HEAD
 //    member WithAssembly : assemblyFile: string -> Bundle
 //    member WithAssembly : assembly: Assembly -> Bundle
 //    member WithDefaultReferences : unit -> Bundle
 //    member WithTransitiveReferences : unit -> Bundle
 //    static member Empty : Bundle
-//    static member Create : unit -> Bundle
-=======
-    member ContentFiles : seq<EmbeddedFile>
-    member WithAssembly : assemblyFile: string -> Bundle
-    member WithAssembly : assembly: Assembly -> Bundle
-    member WithAppConfig : ?appConfigFile: string -> Bundle
-    member WithDefaultReferences : unit -> Bundle
-    member WithTransitiveReferences : unit -> Bundle
-    static member Empty : Bundle
-    static member Create : unit -> Bundle
->>>>>>> 9e924dc2
+//    static member Create : unit -> Bundle