// $begin{copyright}
//
// This file is part of WebSharper
//
// Copyright (c) 2008-2015 IntelliFactory
//
// Licensed under the Apache License, Version 2.0 (the "License"); you
// may not use this file except in compliance with the License.  You may
// obtain a copy of the License at
//
//     http://www.apache.org/licenses/LICENSE-2.0
//
// Unless required by applicable law or agreed to in writing, software
// distributed under the License is distributed on an "AS IS" BASIS,
// WITHOUT WARRANTIES OR CONDITIONS OF ANY KIND, either express or
// implied.  See the License for the specific language governing
// permissions and limitations under the License.
//
// $end{copyright}

namespace WebSharper.Compiler

open System.Configuration
module CT = WebSharper.Core.ContentTypes
module JS = WebSharper.Core.JavaScript.Syntax
module M = WebSharper.Core.Metadata
//module Re = WebSharper.Core.Reflection
module Res = WebSharper.Core.Resources
module W = WebSharper.Core.JavaScript.Writer

[<AutoOpen>]
module BundleUtility =

    type BundleMode =
        | CSS = 0
        | HtmlHeaders = 1
        | JavaScript = 2
        | MinifiedJavaScript = 3
        | TypeScript = 4

    let DocWrite w =
        let str x = JS.Constant (JS.String x)
        JS.Application (JS.Binary (JS.Var "document", JS.BinaryOperator.``.``, str "write"), [str w])
        |> W.ExpressionToString WebSharper.Core.JavaScript.Preferences.Compact

    let GetDependencyNodeForAssembly (a: Assembly) : M.Node =
        M.Node.AssemblyNode a.FullName

[<Sealed>]
<<<<<<< HEAD
type Bundle(set: list<Assembly>, aR: AssemblyResolver) =
//    let logger = Logger.Create ignore 1000
//    let resolver =
//        let r = AssemblyResolver.Create()
//        set
//        |> Seq.choose (fun a -> Option.map Path.GetDirectoryName a.LoadPath)
//        |> Seq.distinct
//        |> r.SearchDirectories
//
//    let loader = Loader.Create resolver ignore

    let meta =
        set 
        |> List.choose WebSharper.Compiler.FrontEnd.readFromAssembly
        |> WebSharper.Core.Metadata.union 

    let graph = WebSharper.Core.Metadata.Graph.FromData meta.Dependencies

//    let context = lazy Context.Get(set)

//    let deps =
//        lazy
//        resolver.Wrap <| fun () ->
//        let context = context.Value
//        let mInfo = context.CreateMetadataInfo()
//        mInfo.GetDependencies [for a in set -> GetDependencyNodeForAssembly a]
=======
type Bundle(set: list<Assembly>, appConfig: option<string>) =
    let logger = Logger.Create ignore 1000
    let resolver =
        let r = AssemblyResolver.Create()
        set
        |> Seq.choose (fun a -> Option.map Path.GetDirectoryName a.LoadPath)
        |> Seq.distinct
        |> r.SearchDirectories

    let loader = Loader.Create resolver ignore

    let context = lazy Context.Get(set)

    let deps =
        lazy
        resolver.Wrap <| fun () ->
        let context = context.Value
        let mInfo = context.CreateMetadataInfo()
        mInfo.GetDependencies [for a in set -> GetDependencyNodeForAssembly a]
>>>>>>> 9e924dc2

    let htmlHeadersContext getSetting : Res.Context =
        {
            DebuggingEnabled = false
            DefaultToHttp = false
            GetSetting = getSetting
            GetAssemblyRendering = fun _ -> Res.Skip
            GetWebResourceRendering = fun _ _-> Res.Skip
        }

    let render (mode: BundleMode) (writer: TextWriter) =
        aR.Wrap <| fun () ->
        use htmlHeadersWriter =
            match mode with
            | BundleMode.HtmlHeaders -> new HtmlTextWriter(writer)
            | _ -> new HtmlTextWriter(TextWriter.Null)
        let debug =
            match mode with
            | BundleMode.MinifiedJavaScript -> false
            | _ -> true
//        let context = context.Value
//        let renderAssembly (a: Assembly) =
//            match mode with
//            | BundleMode.JavaScript -> a.ReadableJavaScript
//            | BundleMode.MinifiedJavaScript -> a.CompressedJavaScript
//            | BundleMode.TypeScript -> a.TypeScriptDeclarations
//            | _ -> None
//            |> Option.iter (fun t -> writer.WriteLine(t))
        let renderWebResource (name: string) cType (c: string) =
            match cType, mode with
            | CT.JavaScript, BundleMode.JavaScript
            | CT.JavaScript, BundleMode.MinifiedJavaScript ->
                writer.Write(c)
                writer.WriteLine(";")
            | CT.Css, BundleMode.CSS ->
                writer.WriteLine(c)
            | _ -> ()
        let getSetting =
            match appConfig with
            | None -> fun _ -> None
            | Some p ->
                let conf =
                    ConfigurationManager.OpenMappedExeConfiguration(
                        ExeConfigurationFileMap(ExeConfigFilename = p),
                        ConfigurationUserLevel.None)
                fun name ->
                    match conf.AppSettings.Settings.[name] with
                    | null -> None
                    | x -> Some x.Value
        let ctx : Res.Context =
            {
                DebuggingEnabled = debug
                DefaultToHttp = false // TODO make configurable
                GetAssemblyRendering = fun name ->
//                    context.LookupAssembly(name)
//                    |> Option.iter renderAssembly
                    Res.Skip
                GetSetting = getSetting
                GetWebResourceRendering = fun ty name ->
                    let (c, cT) = Utility.ReadWebResource ty name
                    renderWebResource name cT c
                    Res.Skip
            }
        use htmlWriter = new HtmlTextWriter(TextWriter.Null)
<<<<<<< HEAD
        for d in graph.GetAllResources() do
=======
        let htmlHeadersContext = htmlHeadersContext getSetting
        for d in deps.Value do
>>>>>>> 9e924dc2
            match mode with
            | BundleMode.HtmlHeaders -> d.Render htmlHeadersContext (fun _ -> htmlHeadersWriter)
            | _ -> d.Render ctx (fun _ -> htmlWriter)

        match mode with
        | BundleMode.JavaScript | BundleMode.MinifiedJavaScript ->
            
            let pkg =   
                Packager.packageAssembly meta meta true

            let js, map = pkg |> WebSharper.Compiler.Packager.exprToString "Bundle" WebSharper.Core.JavaScript.Readable
//            let minJs, minMap = pkg |> WebSharper.Compiler.Packager.exprToString a.Name.Name WebSharper.Core.JavaScript.Compact

            writer.WriteLine js

            Utility.WriteStartCode false writer
        | _ -> ()

//    static let domFix =
//        Utility.ReadResourceFromAssembly typeof<Bundle> "DomFix.d.ts"

    let content (prefix: option<string>) mode =
        let t =
            lazy
            use w = new StringWriter()
            match prefix with
            | None -> ()
            | Some prefix -> w.WriteLine(prefix)
            render mode w
            w.ToString()
        Content.Create(t)

    let css = content None BundleMode.CSS
    let htmlHeaders = content None BundleMode.HtmlHeaders
    let javaScriptHeaders = htmlHeaders.Map(DocWrite)
    let javaScript = content None BundleMode.JavaScript
    let minifedJavaScript = content None BundleMode.MinifiedJavaScript
    let typeScript = content None BundleMode.TypeScript // (Some domFix.Value) BundleMode.TypeScript

    member b.CSS = css
    member b.HtmlHeaders = htmlHeaders
    member b.JavaScript = javaScript
    member b.JavaScriptHeaders = javaScriptHeaders
    member b.MinifiedJavaScript = minifedJavaScript
    member b.TypeScript = typeScript

<<<<<<< HEAD
//    member b.WithAssembly(assemblyFile) =
//        let assem = loader.LoadFile(assemblyFile)
//        b.WithAssembly(assem)
//
//    member b.WithAssembly(assem) =
//        Bundle(assem :: set)

//    member b.WithDefaultReferences() =
//        let wsHome = Path.GetDirectoryName(typeof<Bundle>.Assembly.Location)
//        [|
//            "WebSharper.Collections"
//            "WebSharper.Control"
//        |]
//        |> Seq.map (fun n -> Path.Combine(wsHome, n + ".dll"))
//        |> Seq.filter (fun x -> File.Exists(x))
//        |> Seq.fold (fun (b: Bundle) x -> b.WithAssembly(x)) b
//
//    member b.WithTransitiveReferences() =
//        let comparer =
//            HashIdentity.FromFunctions<Assembly>
//                (fun a -> hash a.Raw.FullName)
//                (fun a b -> a.Raw.FullName = b.Raw.FullName)
//        let pred (a: Assembly) =
//            a.Raw.MainModule.AssemblyReferences
//            |> Seq.choose (fun r ->
//                let n = AssemblyName(r.FullName)
//                match resolver.ResolvePath(n) with
//                | None -> None
//                | Some path ->
//                    loader.LoadFile(path)
//                    |> Some)
//        let completeSet =
//            Algorithms.TopSort.Do(set, pred, comparer)
//            |> Seq.toList
//        Bundle(completeSet)

//    static member Empty = Bundle([])
//    static member Create() = Bundle.Empty.WithDefaultReferences()
=======
    member b.ContentFiles =
        set |> Seq.collect (fun a -> a.GetContents())

    member b.WithAssembly(assemblyFile) =
        let assem = loader.LoadFile(assemblyFile)
        b.WithAssembly(assem)

    member b.WithAssembly(assem) =
        Bundle(assem :: set, appConfig)

    member b.WithAppConfig(?f) =
        Bundle(set, f)

    member b.WithDefaultReferences() =
        let wsHome = Path.GetDirectoryName(typeof<Bundle>.Assembly.Location)
        [|
            "WebSharper.Collections"
            "WebSharper.Control"
        |]
        |> Seq.map (fun n -> Path.Combine(wsHome, n + ".dll"))
        |> Seq.filter (fun x -> File.Exists(x))
        |> Seq.fold (fun (b: Bundle) x -> b.WithAssembly(x)) b

    member b.WithTransitiveReferences() =
        let comparer =
            HashIdentity.FromFunctions<Assembly>
                (fun a -> hash a.Raw.FullName)
                (fun a b -> a.Raw.FullName = b.Raw.FullName)
        let pred (a: Assembly) =
            a.Raw.MainModule.AssemblyReferences
            |> Seq.choose (fun r ->
                let n = AssemblyName(r.FullName)
                match resolver.ResolvePath(n) with
                | None -> None
                | Some path ->
                    loader.LoadFile(path)
                    |> Some)
        let completeSet =
            Algorithms.TopSort.Do(set, pred, comparer)
            |> Seq.toList
        Bundle(completeSet, appConfig)

    static member Empty = Bundle([], None)
    static member Create() = Bundle.Empty.WithDefaultReferences()
>>>>>>> 9e924dc2
<|MERGE_RESOLUTION|>--- conflicted
+++ resolved
@@ -47,8 +47,7 @@
         M.Node.AssemblyNode a.FullName
 
 [<Sealed>]
-<<<<<<< HEAD
-type Bundle(set: list<Assembly>, aR: AssemblyResolver) =
+type Bundle(set: list<Assembly>, aR: AssemblyResolver, ?appConfig: string) =
 //    let logger = Logger.Create ignore 1000
 //    let resolver =
 //        let r = AssemblyResolver.Create()
@@ -60,7 +59,7 @@
 //    let loader = Loader.Create resolver ignore
 
     let meta =
-        set 
+        set
         |> List.choose WebSharper.Compiler.FrontEnd.readFromAssembly
         |> WebSharper.Core.Metadata.union 
 
@@ -74,27 +73,6 @@
 //        let context = context.Value
 //        let mInfo = context.CreateMetadataInfo()
 //        mInfo.GetDependencies [for a in set -> GetDependencyNodeForAssembly a]
-=======
-type Bundle(set: list<Assembly>, appConfig: option<string>) =
-    let logger = Logger.Create ignore 1000
-    let resolver =
-        let r = AssemblyResolver.Create()
-        set
-        |> Seq.choose (fun a -> Option.map Path.GetDirectoryName a.LoadPath)
-        |> Seq.distinct
-        |> r.SearchDirectories
-
-    let loader = Loader.Create resolver ignore
-
-    let context = lazy Context.Get(set)
-
-    let deps =
-        lazy
-        resolver.Wrap <| fun () ->
-        let context = context.Value
-        let mInfo = context.CreateMetadataInfo()
-        mInfo.GetDependencies [for a in set -> GetDependencyNodeForAssembly a]
->>>>>>> 9e924dc2
 
     let htmlHeadersContext getSetting : Res.Context =
         {
@@ -159,12 +137,8 @@
                     Res.Skip
             }
         use htmlWriter = new HtmlTextWriter(TextWriter.Null)
-<<<<<<< HEAD
+        let htmlHeadersContext = htmlHeadersContext getSetting
         for d in graph.GetAllResources() do
-=======
-        let htmlHeadersContext = htmlHeadersContext getSetting
-        for d in deps.Value do
->>>>>>> 9e924dc2
             match mode with
             | BundleMode.HtmlHeaders -> d.Render htmlHeadersContext (fun _ -> htmlHeadersWriter)
             | _ -> d.Render ctx (fun _ -> htmlWriter)
@@ -211,7 +185,6 @@
     member b.MinifiedJavaScript = minifedJavaScript
     member b.TypeScript = typeScript
 
-<<<<<<< HEAD
 //    member b.WithAssembly(assemblyFile) =
 //        let assem = loader.LoadFile(assemblyFile)
 //        b.WithAssembly(assem)
@@ -250,49 +223,3 @@
 
 //    static member Empty = Bundle([])
 //    static member Create() = Bundle.Empty.WithDefaultReferences()
-=======
-    member b.ContentFiles =
-        set |> Seq.collect (fun a -> a.GetContents())
-
-    member b.WithAssembly(assemblyFile) =
-        let assem = loader.LoadFile(assemblyFile)
-        b.WithAssembly(assem)
-
-    member b.WithAssembly(assem) =
-        Bundle(assem :: set, appConfig)
-
-    member b.WithAppConfig(?f) =
-        Bundle(set, f)
-
-    member b.WithDefaultReferences() =
-        let wsHome = Path.GetDirectoryName(typeof<Bundle>.Assembly.Location)
-        [|
-            "WebSharper.Collections"
-            "WebSharper.Control"
-        |]
-        |> Seq.map (fun n -> Path.Combine(wsHome, n + ".dll"))
-        |> Seq.filter (fun x -> File.Exists(x))
-        |> Seq.fold (fun (b: Bundle) x -> b.WithAssembly(x)) b
-
-    member b.WithTransitiveReferences() =
-        let comparer =
-            HashIdentity.FromFunctions<Assembly>
-                (fun a -> hash a.Raw.FullName)
-                (fun a b -> a.Raw.FullName = b.Raw.FullName)
-        let pred (a: Assembly) =
-            a.Raw.MainModule.AssemblyReferences
-            |> Seq.choose (fun r ->
-                let n = AssemblyName(r.FullName)
-                match resolver.ResolvePath(n) with
-                | None -> None
-                | Some path ->
-                    loader.LoadFile(path)
-                    |> Some)
-        let completeSet =
-            Algorithms.TopSort.Do(set, pred, comparer)
-            |> Seq.toList
-        Bundle(completeSet, appConfig)
-
-    static member Empty = Bundle([], None)
-    static member Create() = Bundle.Empty.WithDefaultReferences()
->>>>>>> 9e924dc2
