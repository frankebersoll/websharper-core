﻿// $begin{copyright}
//
// This file is part of WebSharper
//
// Copyright (c) 2008-2016 IntelliFactory
//
// Licensed under the Apache License, Version 2.0 (the "License"); you
// may not use this file except in compliance with the License.  You may
// obtain a copy of the License at
//
//     http://www.apache.org/licenses/LICENSE-2.0
//
// Unless required by applicable law or agreed to in writing, software
// distributed under the License is distributed on an "AS IS" BASIS,
// WITHOUT WARRANTIES OR CONDITIONS OF ANY KIND, either express or
// implied.  See the License for the specific language governing
// permissions and limitations under the License.
//
// $end{copyright}

module WebSharper.Compiler.Optimizations

open System.Collections.Generic

open WebSharper.Core
open WebSharper.Core.AST
open WebSharper.Compiler

module I = WebSharper.Core.JavaScript.Identifier

open IgnoreSourcePos

let (|Runtime|_|) e =
    match e with
    | GlobalAccess { Module = JavaScriptFile "Runtime"; Address = Hashed [ a; "WSRuntime" ] } -> Some a
    | _ -> None

let (|Global|_|) e = 
    match e with 
    | GlobalAccess { Module = JavaScriptFile "Runtime"; Address = Hashed [ r ] } -> Some r
    | _ -> None
    
let (|AppItem|_|) e =
    match e with
    | Application (ItemGet (obj, Value (String item), _), args, _) -> Some (obj, item, args)
    | _ -> None

let (|AppRuntime|_|) e =
    match e with
    | Application (Runtime rtFunc, args, _) -> Some (rtFunc, args)
    | _ -> None

let (|GetPrototypeConstuctor|_|) e =
    match e with
    | ItemGet(ItemGet(GlobalAccess m, Value (String "prototype"), _), Value (String "constructor"), _) -> Some m
    | _ -> None

let AppItem (obj, item, args) =
    ApplAny(ItemGet(obj, Value (String item), Pure), args)

let func vars ret body isReturn =
    if isReturn then Lambda(vars, ret, body) else Function(vars, ret, ExprStatement body)

let thisFunc (this: Id) vars ret body isReturn =
    func vars ret (FixThisScope(this.VarType).Fix(SubstituteVar(this, This).TransformExpression(body))) isReturn

let globalArray = Address.Lib "Array"

let cleanRuntime force expr =
//    let tr = Transform clean
    match expr with
    | Application (Global "id", [ x ], _) -> 
        x
    | Application (Global "ignore", [ x ], _) -> 
        Unary(UnaryOperator.``void``, x)
    | Application (AppRuntime ("Bind", [f; obj]), args, _) -> 
        AppItem(f, "call", obj :: args)
    | Application(Application(AppRuntime("Curried2", [ f ]), [ a ], _), [ b ], info) ->
        Application(f, [ a; b ], { info with KnownLength = Some 2 })
    | Application(Application(Application(AppRuntime("Curried3", [ f ]), [ a ], _), [ b ], _), [ c ], info) ->
        Application(f, [ a; b; c ], { info with KnownLength = Some 3 })

    | AppItem(NewArray arr, "concat", [ NewArray rest ]) ->
        NewArray (arr @ rest)    
    | AppRuntime(rtFunc, xs) ->
        match rtFunc, xs with
        | "Apply", [AppRuntime ("Bind", [f; obj]); ignoredObj; args] ->
            AppItem(f, "apply", [obj; Sequential [ignoredObj; args]])
        
        //used by functions with rest argument
        | "Apply", [GlobalAccess mf; Value Null ] ->
            ApplAny (GlobalAccess mf, [])
        | "Apply", [GlobalAccess mf; Value Null; NewArray arr ] ->
            ApplAny (GlobalAccess mf, arr)
        | "Apply", [GlobalAccess mf; Value Null; AppItem(NewArray arr, "concat", [ NewArray rest ]) ] ->
            ApplAny (GlobalAccess mf, arr @ rest)

        | "Apply", [GlobalAccess mf; GlobalAccess m ] when mf.Module = m.Module && mf.Address.Value.Tail = m.Address.Value ->
<<<<<<< HEAD
            Application (GlobalAccess mf, [], NonPure, None)
        | "Apply", [GlobalAccess mf; GlobalAccess m; NewArray arr ] when mf.Module = m.Module && mf.Address.Value.Tail = m.Address.Value ->
            Application (GlobalAccess mf, arr, NonPure, None)
        | "Apply", [GlobalAccess mf; GlobalAccess m; AppItem(NewArray arr, "concat", [ NewArray rest ]) ] when mf.Module = m.Module && mf.Address.Value = m.Address.Value ->
            Application (GlobalAccess mf, arr @ rest, NonPure, None)
=======
            ApplAny (GlobalAccess mf, [])
        | "Apply", [GlobalAccess mf; GlobalAccess m; NewArray arr ] when mf.Module = m.Module && mf.Address.Value.Tail = m.Address.Value ->
            ApplAny (GlobalAccess mf, arr)
        | "Apply", [GlobalAccess mf; GlobalAccess m; AppItem(NewArray arr, "concat", [ NewArray rest ]) ] when mf.Module = m.Module && mf.Address.Value = m.Address.Value ->
            ApplAny (GlobalAccess mf, arr @ rest)
>>>>>>> 65d78ecc
        
        | "Apply", [GetPrototypeConstuctor m1; GlobalAccess m2 ] when m1 = m2 ->
            if m1 = globalArray then NewArray []
            else New(GlobalAccess m1, [], [])
        | "Apply", [GetPrototypeConstuctor m1; GlobalAccess m2; NewArray arr ] when m1 = m2 ->
            if m1 = globalArray then NewArray arr
            else New(GlobalAccess m1, [], arr)
        | "Apply", [GetPrototypeConstuctor m1; GlobalAccess m2; AppItem(NewArray arr, "concat", [ NewArray rest ]) ] when m1 = m2 ->
            if m1 = globalArray then NewArray (arr @ rest)
            else New(GlobalAccess m1, [], arr @ rest)

        | "Apply", [ Application(Runtime "Curried", [f; Value (Int l)], info); ignoredObj; NewArray args ] 
            when args.Length = l && isPureExpr ignoredObj ->
                Application(f, args, { info with KnownLength = Some l })
        | "Apply", [f; obj; args] when force ->
            AppItem(f, "apply", [ obj; args ])
        | "Apply", [f; obj] when force ->
            AppItem(f, "apply", [ obj ])
        | "CreateFuncWithArgs", [ TupledLambda (vars, ret, body, isReturn) as f ] ->
            func vars ret body isReturn |> WithSourcePosOfExpr f
        | "CreateFuncWithArgs", _ ->
#if DEBUG
            printfn "non-optimized CreateFuncWithArgs: %A" (Debug.PrintExpression expr)
#endif
            expr
        | "CreateFuncWithOnlyThis", [ Lambda ([obj], ret, body, isReturn) as f ] ->
            thisFunc obj [] ret body isReturn |> WithSourcePosOfExpr f
        | "CreateFuncWithThis", [ Lambda ([obj], _, Lambda (args, ret, body, isReturn), true) as f ] ->
            thisFunc obj args ret body isReturn |> WithSourcePosOfExpr f   
        | "CreateFuncWithThis", [ AppRuntime ("Curried", [Lambda([obj; arg], ret, body, isReturn) as f]) ] ->
            thisFunc obj [arg] ret body isReturn |> WithSourcePosOfExpr f   
        | "CreateFuncWithThisArgs", [ Lambda ([obj], _, TupledLambda (vars, ret, body, isReturn), true) as f ] ->
            thisFunc obj vars ret body isReturn |> WithSourcePosOfExpr f
        | "CreateFuncWithThisArgs", [ AppRuntime ("Curried", [Lambda([obj; arg], ret, body, isReturn) as f]) ] ->
            match func [arg] ret body isReturn with
            | TupledLambda(vars, ret, body, _) ->
                thisFunc obj vars ret body isReturn |> WithSourcePosOfExpr f
            | _ ->
                thisFunc obj [arg] ret body isReturn |> WithSourcePosOfExpr f
        | "CreateFuncWithRest", [ Value (Int length); TupledLambda (vars, ret, body, isReturn) as f ] ->
            match List.rev vars with
            | rest :: fixRev ->
                let fix = List.rev fixRev
                if containsVar rest body then
                    func fix ret (Let (rest, sliceFromArguments [ length ], body)) isReturn |> WithSourcePosOfExpr f
                else
                    func fix ret body isReturn |> WithSourcePosOfExpr f
            | _ -> expr
        | "SetOptional", [obj; field; optValue] ->
            match optValue with
            | Object ["$", Value (Int 0)] ->
                MutatingUnary(MutatingUnaryOperator.delete, ItemGet(obj, field, NonPure)) |> WithSourcePosOfExpr expr
            | Object ["$", Value (Int 1); "$0", value] ->
                ItemSet (obj, field, value) |> WithSourcePosOfExpr expr
            | _ -> expr     
        | "SetOrDelete", [obj; field; value] ->
            if isTrivialValue value then
                match value with
                | Undefined ->
                    MutatingUnary(MutatingUnaryOperator.delete, ItemGet(obj, field, NonPure)) |> WithSourcePosOfExpr expr
                | _ ->
                    ItemSet (obj, field, value) |> WithSourcePosOfExpr expr
            else expr     
        | "NewObject", [NewArray keyValuePairs] ->
            let withConstantKey =
                keyValuePairs |> List.choose (function 
                    | NewArray [Value (String k); v] -> Some (k, v) 
                    | _ -> None)
            if withConstantKey.Length = keyValuePairs.Length then
                Object (withConstantKey |> List.map (fun (k, v) -> k, v)) |> WithSourcePosOfExpr expr
            else expr
        | "DeleteEmptyFields", [Object fs; NewArray names] ->
            let toDelete = HashSet (names |> Seq.choose (function Value (String n) -> Some n | _ -> None))
            if names.Length = toDelete.Count then
                let remaining = ResizeArray()
                let rec alwaysHasValue e =
                    match e with
                    | Arguments        
                    | Value _
                    | Function _            
                    | New _               
                    | NewArray _          
                    | Object _ -> true        
                    | Let (_, _, b)       
                    | LetRec (_, b) -> alwaysHasValue b     
                    | Sequential b -> alwaysHasValue (List.last b)     
                    | _ -> false    
                for (n, v) in fs do
                    if toDelete.Contains n then
                        if v = Undefined then 
                            toDelete.Remove n |> ignore
                        else
                            if alwaysHasValue v then
                                toDelete.Remove n |> ignore
                            remaining.Add (n, v)
                    else remaining.Add (n, v)
                let obj = Object (List.ofSeq remaining)
                if toDelete.Count = 0 then
                    obj
                else                  
                    JSRuntime.DeleteEmptyFields obj [for f in toDelete -> !~(String f)]
            else expr
        | _ -> expr
    | Let (var, value, body) ->
        //transform function if it is always used as JavaScript interop
        let transformIfAlwaysInterop rtFunc getJsFunc =
            let (|WithInterop|_|) e =
                match e with
                | Application (Runtime f, [ Var v ], _) when f = rtFunc && v = var -> Some ()
                | _ -> None
            let rec isWithInterop e =
                match e with
                | WithInterop -> Some true
                | Var v when v = var -> Some false
                | _ -> None
            if ForAllSubExpr(isWithInterop).Check(body) then
                Let(var, getJsFunc() |> WithSourcePosOfExpr value, 
                    body |> BottomUp (function WithInterop -> Var var | e -> e))
            else expr
        match value with
        | TupledLambda (vars, ret, lBody, isReturn) ->
            transformIfAlwaysInterop "CreateFuncWithArgs" (fun () -> func vars ret lBody isReturn)
        | Lambda ([obj], _, Lambda (args, ret, lBody, isReturn), true) ->
            transformIfAlwaysInterop "CreateFuncWithThis" (fun () -> thisFunc obj args ret lBody isReturn)
        | Lambda ([obj], ret, lBody, isReturn) ->
            transformIfAlwaysInterop "CreateFuncWithOnlyThis" (fun () -> thisFunc obj [] ret lBody isReturn)
        | Lambda ([obj], _, TupledLambda (vars, ret, lBody, isReturn), true) ->
            transformIfAlwaysInterop "CreateFuncWithThisArgs" (fun () -> thisFunc obj vars ret lBody isReturn)
        | _ ->
            expr
    | ItemGet (Object fs, Value (String fieldName), _) when not (I.IsObjectMember fieldName) ->
        let mutable nonPureBefore = []
        let mutable nonPureAfter = []
        let mutable fieldValue = None
        for n, v in fs do
            if n = fieldName then
                fieldValue <- Some v
            else 
                if not (isPureExpr v) then
                    match fieldValue with
                    | None -> nonPureBefore <- v :: nonPureBefore
                    | _ -> nonPureAfter <- v :: nonPureAfter
        let fieldValue = defaultArg fieldValue Undefined
        let result =
            Sequential (List.rev (fieldValue :: nonPureBefore))
        if List.isEmpty nonPureAfter then
            result 
        else 
            let resVar = Id.New (fieldName, false)
            Let (resVar, result, 
                Sequential (List.rev (Var resVar :: nonPureAfter))
            )
    | ItemGet (NewArray fs, Value (Int index), _) ->
        let mutable nonPureBefore = []
        let mutable nonPureAfter = []
        let mutable fieldValue = None
        let mutable i = 0
        for v in fs do
            if i = int index then
                fieldValue <- Some v
            else 
                if not (isPureExpr v) then
                    match fieldValue with
                    | None -> nonPureBefore <- v :: nonPureBefore
                    | _ -> nonPureAfter <- v :: nonPureAfter
            i <- i + 1
        let fieldValue = defaultArg fieldValue Undefined
        let result =
            Sequential (List.rev (fieldValue :: nonPureBefore))
        if List.isEmpty nonPureAfter then
            result 
        else 
            let resVar = Id.New ("item" + string index, false)
            Let (resVar, result, 
                Sequential (List.rev (Var resVar :: nonPureAfter))
            )
    // created by FSharpRef if using record constructor
    | Object [ "0", x ] ->
        NewArray [ x ]
    | _ -> expr<|MERGE_RESOLUTION|>--- conflicted
+++ resolved
@@ -96,19 +96,11 @@
             ApplAny (GlobalAccess mf, arr @ rest)
 
         | "Apply", [GlobalAccess mf; GlobalAccess m ] when mf.Module = m.Module && mf.Address.Value.Tail = m.Address.Value ->
-<<<<<<< HEAD
-            Application (GlobalAccess mf, [], NonPure, None)
-        | "Apply", [GlobalAccess mf; GlobalAccess m; NewArray arr ] when mf.Module = m.Module && mf.Address.Value.Tail = m.Address.Value ->
-            Application (GlobalAccess mf, arr, NonPure, None)
-        | "Apply", [GlobalAccess mf; GlobalAccess m; AppItem(NewArray arr, "concat", [ NewArray rest ]) ] when mf.Module = m.Module && mf.Address.Value = m.Address.Value ->
-            Application (GlobalAccess mf, arr @ rest, NonPure, None)
-=======
             ApplAny (GlobalAccess mf, [])
         | "Apply", [GlobalAccess mf; GlobalAccess m; NewArray arr ] when mf.Module = m.Module && mf.Address.Value.Tail = m.Address.Value ->
             ApplAny (GlobalAccess mf, arr)
         | "Apply", [GlobalAccess mf; GlobalAccess m; AppItem(NewArray arr, "concat", [ NewArray rest ]) ] when mf.Module = m.Module && mf.Address.Value = m.Address.Value ->
             ApplAny (GlobalAccess mf, arr @ rest)
->>>>>>> 65d78ecc
         
         | "Apply", [GetPrototypeConstuctor m1; GlobalAccess m2 ] when m1 = m2 ->
             if m1 = globalArray then NewArray []
