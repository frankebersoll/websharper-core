--- conflicted
+++ resolved
@@ -1,158 +1,71 @@
-<<<<<<< HEAD
-<Project Sdk="Microsoft.NET.Sdk">
-  <PropertyGroup>
-    <TargetFrameworks>net461;netstandard2.0</TargetFrameworks>
-  </PropertyGroup>
-  <ItemGroup>
-    <Compile Include="Abbreviations.fs" />
-    <Compile Include="AssemblyResolution.fsi" />
-    <Compile Include="AssemblyResolution.fs" />
-    <Compile Include="FileSystem.fsi" />
-    <Compile Include="FileSystem.fs" />
-    <Compile Include="Constants.fs" />
-    <Compile Include="Utility.fs" />
-    <Compile Include="Helpers.fs" />
-    <Compile Include="AttributeReader.fs" />
-    <Compile Include="CompilationHelpers.fs" />
-    <Compile Include="Breaker.fsi" />
-    <Compile Include="Breaker.fs" />
-    <Compile Include="Optimizations.fs" />
-    <Compile Include="Recognize.fs" />
-    <Compile Include="Verifier.fs" />
-    <Compile Include="CompilationTypes.fs" />
-    <Compile Include="Compilation.fs" />
-    <Compile Include="QuotationReader.fs" />
-    <Compile Include="ReflectedDefinitionReader.fs" />
-    <Compile Include="Translator.fsi" />
-    <Compile Include="Translator.fs" />
-    <Compile Include="Stubs.fs" />
-    <Compile Include="JavaScriptWriter.fs" />
-    <Compile Include="Packager.fs" />
-    <Compile Include="ErrorPrinting.fs" />
-    <Compile Include="api/Symbols.fsi" />
-    <Compile Include="api/Symbols.fs" />
-    <Compile Include="api/EmbeddedFile.fsi" />
-    <Compile Include="api/EmbeddedFile.fs" />
-    <Compile Include="api/Assembly.fsi" />
-    <Compile Include="api/Assembly.fs" />
-    <Compile Include="api/Content.fsi" />
-    <Compile Include="api/Content.fs" />
-    <Compile Include="api/Loader.fsi" />
-    <Compile Include="api/Loader.fs" />
-    <Compile Include="Reflector.fsi" />
-    <Compile Include="Reflector.fs" />
-    <Compile Include="FrontEnd.fs" />
-    <Compile Include="WIGCompile.fsi" />
-    <Compile Include="WIGCompile.fs" />
-    <Compile Include="bundling/Bundle.fsi" />
-    <Compile Include="bundling/Bundle.fs" />
-    <Compile Include="commands/Commands.fsi" />
-    <Compile Include="commands/Commands.fs" />
-    <Compile Include="commands/BundleCommand.fsi" />
-    <Compile Include="commands/BundleCommand.fs" />
-    <Compile Include="commands/HtmlCommand.fsi" />
-    <Compile Include="commands/HtmlCommand.fs" />
-    <Compile Include="commands/UnpackCommand.fsi" />
-    <Compile Include="commands/UnpackCommand.fs" />
-    <Compile Include="CommandTools.fs" />
-    <None Include="paket.references" />
-  </ItemGroup>
-  <ItemGroup Condition="'$(TargetFramework)' == 'net461'">
-    <Reference Include="System.Web" />
-  </ItemGroup>
-  <ItemGroup>
-    <Reference Include="System.Configuration" />
-    <ProjectReference Include="..\WebSharper.Core.JavaScript\WebSharper.Core.JavaScript.fsproj" />
-    <ProjectReference Include="..\WebSharper.Core\WebSharper.Core.fsproj" />
-    <ProjectReference Include="..\WebSharper.InterfaceGenerator\WebSharper.InterfaceGenerator.fsproj" />
-  </ItemGroup>
-  <Import Project="..\..\..\msbuild\FSharp.targets" />
-  <Import Project="..\..\..\.paket\Paket.Restore.targets" />
-</Project>
-=======
-﻿<?xml version="1.0" encoding="utf-8"?>
-<Project ToolsVersion="15.0" DefaultTargets="Build" xmlns="http://schemas.microsoft.com/developer/msbuild/2003">
-  <PropertyGroup>
-    <ProjectGuid>{bfb21b61-fda9-4814-a728-7d43038e0b57}</ProjectGuid>
-    <OutputType>Library</OutputType>
-    <Name>WebSharper.Compiler</Name>
-    <TargetFrameworkVersion>v4.5</TargetFrameworkVersion>
-    <FSharp40>True</FSharp40>
-    <FSharpTool>True</FSharpTool>
-    <TargetFrameworkProfile />
-  </PropertyGroup>
-  <Import Project="../../../msbuild/FSharp.targets" />
-  <Import Project="../../../msbuild/Mono.Cecil.targets" />
-  <ItemGroup>
-    <Compile Include="Abbreviations.fs" />
-    <Compile Include="AssemblyResolution.fsi" />
-    <Compile Include="AssemblyResolution.fs" />
-    <Compile Include="FileSystem.fsi" />
-    <Compile Include="FileSystem.fs" />
-    <Compile Include="Constants.fs" />
-    <Compile Include="Utility.fs" />
-    <Compile Include="Helpers.fs" />
-    <Compile Include="AttributeReader.fs" />
-    <Compile Include="CompilationHelpers.fs" />
-    <Compile Include="Optimizations.fs" />
-    <Compile Include="Breaker.fsi" />
-    <Compile Include="Breaker.fs" />
-    <Compile Include="Recognize.fs" />
-    <Compile Include="Verifier.fs" />
-    <Compile Include="CompilationTypes.fs" />
-    <Compile Include="Compilation.fs" />
-    <Compile Include="QuotationReader.fs" />
-    <Compile Include="ReflectedDefinitionReader.fs" />
-    <Compile Include="Translator.fsi" />
-    <Compile Include="Translator.fs" />
-    <Compile Include="Stubs.fs" />
-    <Compile Include="Closures.fs" />
-    <Compile Include="JavaScriptWriter.fs" />
-    <Compile Include="Packager.fs" />
-    <Compile Include="ErrorPrinting.fs" />
-    <Compile Include="api/Symbols.fsi" />
-    <Compile Include="api/Symbols.fs" />
-    <Compile Include="api/EmbeddedFile.fsi" />
-    <Compile Include="api/EmbeddedFile.fs" />
-    <Compile Include="api/Assembly.fsi" />
-    <Compile Include="api/Assembly.fs" />
-    <Compile Include="api/Content.fsi" />
-    <Compile Include="api/Content.fs" />
-    <Compile Include="api/Loader.fsi" />
-    <Compile Include="api/Loader.fs" />
-    <Compile Include="Reflector.fsi" />
-    <Compile Include="Reflector.fs" />
-    <Compile Include="FrontEnd.fs" />
-    <Compile Include="WIGCompile.fsi" />
-    <Compile Include="WIGCompile.fs" />
-    <Compile Include="bundling/Bundle.fsi" />
-    <Compile Include="bundling/Bundle.fs" />
-    <Compile Include="commands/Commands.fsi" />
-    <Compile Include="commands/Commands.fs" />
-    <Compile Include="commands/BundleCommand.fsi" />
-    <Compile Include="commands/BundleCommand.fs" />
-    <Compile Include="commands/HtmlCommand.fsi" />
-    <Compile Include="commands/HtmlCommand.fs" />
-    <Compile Include="commands/UnpackCommand.fsi" />
-    <Compile Include="commands/UnpackCommand.fs" />
-    <Compile Include="CommandTools.fs" />
-  </ItemGroup>
-  <ItemGroup>
-    <ProjectReference Include="..\WebSharper.Core.JavaScript\WebSharper.Core.JavaScript.fsproj">
-      <Name>WebSharper.Core.JavaScript</Name>
-      <Project>{891cb1bd-128a-4455-8f02-a726b0b2eacf}</Project>
-      <Private>True</Private>
-    </ProjectReference>
-    <ProjectReference Include="..\WebSharper.Core\WebSharper.Core.fsproj">
-      <Name>WebSharper.Core</Name>
-      <Project>{52741881-8d64-4639-8b5c-19c060958c35}</Project>
-      <Private>True</Private>
-    </ProjectReference>
-    <ProjectReference Include="..\WebSharper.InterfaceGenerator\WebSharper.InterfaceGenerator.fsproj">
-      <Name>WebSharper.InterfaceGenerator</Name>
-      <Project>{a05b0b61-a2ef-4c88-b9a3-00e888777798}</Project>
-      <Private>True</Private>
-    </ProjectReference>
-  </ItemGroup>
-</Project>
->>>>>>> 568edc5b
+<Project Sdk="Microsoft.NET.Sdk">
+  <PropertyGroup>
+    <TargetFrameworks>net461;netstandard2.0</TargetFrameworks>
+  </PropertyGroup>
+  <ItemGroup>
+    <Compile Include="Abbreviations.fs" />
+    <Compile Include="AssemblyResolution.fsi" />
+    <Compile Include="AssemblyResolution.fs" />
+    <Compile Include="FileSystem.fsi" />
+    <Compile Include="FileSystem.fs" />
+    <Compile Include="Constants.fs" />
+    <Compile Include="Utility.fs" />
+    <Compile Include="Helpers.fs" />
+    <Compile Include="AttributeReader.fs" />
+    <Compile Include="CompilationHelpers.fs" />
+    <Compile Include="Optimizations.fs" />
+    <Compile Include="Breaker.fsi" />
+    <Compile Include="Breaker.fs" />
+    <Compile Include="Recognize.fs" />
+    <Compile Include="Verifier.fs" />
+    <Compile Include="CompilationTypes.fs" />
+    <Compile Include="Compilation.fs" />
+    <Compile Include="QuotationReader.fs" />
+    <Compile Include="ReflectedDefinitionReader.fs" />
+    <Compile Include="Translator.fsi" />
+    <Compile Include="Translator.fs" />
+    <Compile Include="Stubs.fs" />
+    <Compile Include="Closures.fs" />
+    <Compile Include="JavaScriptWriter.fs" />
+    <Compile Include="Packager.fs" />
+    <Compile Include="ErrorPrinting.fs" />
+    <Compile Include="api/Symbols.fsi" />
+    <Compile Include="api/Symbols.fs" />
+    <Compile Include="api/EmbeddedFile.fsi" />
+    <Compile Include="api/EmbeddedFile.fs" />
+    <Compile Include="api/Assembly.fsi" />
+    <Compile Include="api/Assembly.fs" />
+    <Compile Include="api/Content.fsi" />
+    <Compile Include="api/Content.fs" />
+    <Compile Include="api/Loader.fsi" />
+    <Compile Include="api/Loader.fs" />
+    <Compile Include="Reflector.fsi" />
+    <Compile Include="Reflector.fs" />
+    <Compile Include="FrontEnd.fs" />
+    <Compile Include="WIGCompile.fsi" />
+    <Compile Include="WIGCompile.fs" />
+    <Compile Include="bundling/Bundle.fsi" />
+    <Compile Include="bundling/Bundle.fs" />
+    <Compile Include="commands/Commands.fsi" />
+    <Compile Include="commands/Commands.fs" />
+    <Compile Include="commands/BundleCommand.fsi" />
+    <Compile Include="commands/BundleCommand.fs" />
+    <Compile Include="commands/HtmlCommand.fsi" />
+    <Compile Include="commands/HtmlCommand.fs" />
+    <Compile Include="commands/UnpackCommand.fsi" />
+    <Compile Include="commands/UnpackCommand.fs" />
+    <Compile Include="CommandTools.fs" />
+    <None Include="paket.references" />
+  </ItemGroup>
+  <ItemGroup Condition="'$(TargetFramework)' == 'net461'">
+    <Reference Include="System.Web" />
+  </ItemGroup>
+  <ItemGroup>
+    <Reference Include="System.Configuration" />
+    <ProjectReference Include="..\WebSharper.Core.JavaScript\WebSharper.Core.JavaScript.fsproj" />
+    <ProjectReference Include="..\WebSharper.Core\WebSharper.Core.fsproj" />
+    <ProjectReference Include="..\WebSharper.InterfaceGenerator\WebSharper.InterfaceGenerator.fsproj" />
+  </ItemGroup>
+  <Import Project="..\..\..\msbuild\FSharp.targets" />
+  <Import Project="..\..\..\.paket\Paket.Restore.targets" />
+</Project>