--- conflicted
+++ resolved
@@ -170,14 +170,10 @@
 let rec compileMain (argv: string[]) =
 
     match List.ofArray argv with
-<<<<<<< HEAD
     | [ f ] when f.StartsWith "@" ->
         f.[1..]
         |> File.ReadAllLines
         |> compileMain
-    | Cmd BundleCommand.Instance r -> r 
-=======
->>>>>>> 6634534e
     | Cmd HtmlCommand.Instance r -> r
     | Cmd UnpackCommand.Instance r -> r
     | _ ->
