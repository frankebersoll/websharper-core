--- conflicted
+++ resolved
@@ -136,19 +136,12 @@
     match x.EnclosingEntity with
     | Some e -> e
     | None -> failwithf "Enclosing entity not found for %s" x.FullName
-<<<<<<< HEAD
-                                
-=======
        
->>>>>>> 65d78ecc
 type FixCtorTransformer(typ, btyp, ?thisVar) =
     inherit Transformer()
 
     let mutable addedChainedCtor = false
-<<<<<<< HEAD
-=======
     let mutable cgenFieldNames = []
->>>>>>> 65d78ecc
 
     override this.TransformSequential (es) =
         match es with
@@ -193,23 +186,12 @@
                     | [msg; inner] -> [msg], Some inner 
                     | _ -> failwith "Too many arguments for Error"
                 Sequential [
-<<<<<<< HEAD
-                    yield Application (Base, args, NonPure, None)
-=======
                     yield Appl (Base, args, NonPure, None)
->>>>>>> 65d78ecc
                     match inner with
                     | Some i ->
                         yield ItemSet(thisExpr, Value (String "inner"), i)
                     | None -> ()
-<<<<<<< HEAD
-                    yield Application(
-                        ItemGet(Global ["Object"], Value (String "setPrototypeOf"), Pure)
-                        , [This; ItemGet(Self, Value (String "prototype"), Pure)], NonPure, None)
-                    //Object.setPrototypeOf(this, FooError.prototype);
-=======
                     yield restorePrototype
->>>>>>> 65d78ecc
                 ]
             else
                 ChainedCtor(isBase, thisVar, t, c, a) 
@@ -219,14 +201,9 @@
         let res = this.TransformExpression(expr)
         match btyp with
         | Some b when not addedChainedCtor -> 
-<<<<<<< HEAD
-            Sequential [ ChainedCtor(true, thisVar, NonGeneric b, ConstructorInfo.Default(), []); res ]
-        | _ -> res
-=======
             Sequential [ ChainedCtor(true, thisVar, b, ConstructorInfo.Default(), []); res ]
         | _ -> res
         , cgenFieldNames
->>>>>>> 65d78ecc
 
 let fixCtor thisTyp baseTyp expr =
     FixCtorTransformer(thisTyp, baseTyp).Fix(expr)
@@ -272,28 +249,11 @@
             FullName = "Microsoft.FSharp.Core.Operators"
         }
 
-<<<<<<< HEAD
-let newId() = Id.New(mut = false)
-let namedId isOpt (i: FSharpMemberOrFunctionOrValue) =
-    if i.IsCompilerGenerated then
-        let n = i.DisplayName.TrimStart('(', ' ', '_', '@')
-        if n.Length > 0 then
-            Id.New(n.Substring(0, 1), i.IsMutable, opt = isOpt)
-        else
-            Id.New(mut = i.IsMutable, opt = isOpt)
-    elif i.IsActivePattern then
-        Id.New(i.DisplayName.Split('|').[1], i.IsMutable)
-    else
-        let n = i.DisplayName
-        if n = "( builder@ )" then Id.New("b", i.IsMutable, opt = isOpt)
-        else Id.New(n, i.IsMutable, opt = isOpt) 
-=======
     let IntrinsicFunctions =
         TypeDefinition {
             Assembly = "FSharp.Core"
             FullName = "Microsoft.FSharp.Core.LanguagePrimitives+IntrinsicFunctions"
         }
->>>>>>> 65d78ecc
 
     let CheckThis =
         Method {
@@ -674,23 +634,15 @@
                 if isUnit arg.FullType then 
                     lam [] (Some (sr.ReadType env.TParams body.Type)) (tr body) (isUnit body.Type)
                 else 
-<<<<<<< HEAD
-                    let v = namedId arg.FullType.IsGenericParameter arg
-=======
                     let t = arg.FullType
                     let v = namedId (Some env) (isUnit t || t.IsGenericParameter) arg
->>>>>>> 65d78ecc
                     let env = env.WithVar(v, arg)
                     lam [v] (Some (sr.ReadType env.TParams body.Type)) (body |> transformExpression env) (isUnit body.Type)
             | args, body ->
                 let vars, env =
                     (env, args) ||> List.mapFold (fun env arg ->
                         let t = arg.FullType
-<<<<<<< HEAD
-                        let v = namedId (isUnit t || t.IsGenericParameter) arg
-=======
                         let v = namedId (Some env) (isUnit t || t.IsGenericParameter) arg
->>>>>>> 65d78ecc
                         v, env.WithVar(v, arg)
                     ) 
                 let trBody = body |> transformExpression env
@@ -705,11 +657,7 @@
             let compGenCurriedAppl (env: Environment) ids body =
                 let vars, env =
                     (env, ids) ||> List.mapFold (fun env arg ->
-<<<<<<< HEAD
-                        let v = namedId false arg
-=======
                         let v = namedId (Some env) false arg
->>>>>>> 65d78ecc
                         v, env.WithVar(v, arg)
                     ) 
                 let inline tr x = transformExpression env x
@@ -718,11 +666,7 @@
             let trArg x = tr x |> removeListOfArray x.Type
             match func with
             | P.Let((o, objectArg), CompGenLambda args.Length (ids, body)) ->
-<<<<<<< HEAD
-                let ov = namedId false o
-=======
                 let ov = namedId (Some env) false o
->>>>>>> 65d78ecc
                 Let(ov, tr objectArg, compGenCurriedAppl (env.WithVar(ov, o)) ids body)    
             | CompGenLambda args.Length (ids, body) ->
                 compGenCurriedAppl env ids body   
@@ -741,11 +685,7 @@
         | CompGenClosure value ->
             tr value
         | P.Let((id, value), body) ->
-<<<<<<< HEAD
-            let i = namedId false id
-=======
             let i = namedId (Some env) false id
->>>>>>> 65d78ecc
             let trValue = tr value
             let env = env.WithVar(i, id, if isByRef id.FullType then ByRefArg else LocalVar)
             let inline tr x = transformExpression env x
@@ -756,11 +696,7 @@
         | P.LetRec(defs, body) ->
             let mutable env = env
             let ids = defs |> List.map (fun (id, _) ->
-<<<<<<< HEAD
-                let i = namedId false id
-=======
                 let i = namedId (Some env) false id
->>>>>>> 65d78ecc
                 env <- env.WithVar(i, id, if isByRef id.FullType then ByRefArg else LocalVar)
                 i
             )
@@ -851,11 +787,7 @@
             let res = newId()
             StatementExpr (TryFinally(VarSetStatement(res, tr body), ExprStatement (tr final)), Some res)
         | P.TryWith (body, var, filter, e, catch) -> // TODO: var, filter?
-<<<<<<< HEAD
-            let err = namedId false e
-=======
             let err = namedId (Some env) false e
->>>>>>> 65d78ecc
             let res = newId()
             StatementExpr (
                 TryWith(VarSetStatement(res, tr body), 
@@ -998,11 +930,7 @@
                     let mutable env = env 
                     let captures =
                         ci |> List.map (fun cv ->
-<<<<<<< HEAD
-                            let i = namedId false cv
-=======
                             let i = namedId (Some env) false cv
->>>>>>> 65d78ecc
                             env <- env.WithVar (i, cv)
                             i
                         )
@@ -1150,26 +1078,16 @@
                             let mutable env = env
                             let thisVar, vars =
                                 match ovr.CurriedParameterGroups with
-<<<<<<< HEAD
-                                | [t] :: a ->
-                                    let thisVar = namedId false t
-=======
                                 | [t] :: args ->
                                     let thisVar = namedId (Some env) false t
->>>>>>> 65d78ecc
                                     env <- env.WithVar(thisVar, t)
                                     let args = 
                                         match args with
                                         | [[ a ]] when isUnit a.FullType -> [[]]
                                         | _ -> args
                                     thisVar,
-<<<<<<< HEAD
-                                    a |> Seq.concat |> Seq.map (fun v ->
-                                        let vv = namedId false v
-=======
                                     args |> Seq.concat |> Seq.map (fun v ->
                                         let vv = namedId (Some env) false v
->>>>>>> 65d78ecc
                                         env <- env.WithVar(vv, v)
                                         vv
                                     ) |> List.ofSeq 
@@ -1181,11 +1099,7 @@
                     ]
                 )
             let td = sr.ReadAndRegisterTypeDefinition env.Compilation typ.TypeDefinition
-<<<<<<< HEAD
-            let baseTyp = typ.TypeDefinition.BaseType |> Option.map (fun t -> t.TypeDefinition |> sr.ReadTypeDefinition)
-=======
             let baseTyp = typ.TypeDefinition.BaseType |> Option.map (fun t -> t |> sr.ReadType env.TParams |> getConcreteType) 
->>>>>>> 65d78ecc
 
             Let(r, CopyCtor(td, plainObj),
                 Sequential [
@@ -1208,20 +1122,12 @@
             | ([], P.Application (f, _, [P.Const (null, _)])) ->
                 tr f
             | [ v ], body when isUnit v.FullType  ->
-<<<<<<< HEAD
-                Lambda ([], transformExpression env body)
-=======
                 Lambda ([], None, transformExpression env body)
->>>>>>> 65d78ecc
             | vars, body ->
                 let mutable env = env
                 let args = 
                     vars |> List.map (fun v -> 
-<<<<<<< HEAD
-                        let vv = namedId false v
-=======
                         let vv = namedId (Some env) false v
->>>>>>> 65d78ecc
                         env <- env.WithVar(vv, v)
                         vv
                     )
