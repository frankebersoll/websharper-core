type file
id WebSharper.CSharp
authors IntelliFactory
licenseUrl http://websharper.com/licensing
projectUrl http://websharper.com
description
    C#-to-JavaScript compiler
tags
    Web JavaScript C#
dependencies
    WebSharper == CURRENTVERSION
files
    ../msbuild/WebSharper.CSharp.targets ==> build
<<<<<<< HEAD
    ../build/Release/CSharp/net461/ZafirCs.exe ==> tools
    ../build/Release/CSharp/net461/ZafirCs.exe.config ==> tools
    ../build/Release/CSharp/net461/WebSharper.Compiler.dll ==> tools
    ../build/Release/CSharp/net461/WebSharper.Compiler.CSharp.dll ==> tools
    ../build/Release/CSharp/net46/WebSharper.MSBuild.CSharp.dll ==> tools
    ../build/Release/CSharp/net461/WebSharper.CSharp.Analyzer.dll ==> tools
    ../build/Release/FSharp/net461/WebSharper.Sitelets.Offline.dll ==> tools
    ../build/Release/CSharp/net461/WebSharper.Core.dll ==> tools
    ../build/Release/CSharp/net461/WebSharper.Core.JavaScript.dll ==> tools
    ../build/Release/CSharp/net461/WebSharper.InterfaceGenerator.dll ==> tools
    ../build/Release/CSharp/net461/FSharp.Core.dll ==> tools
    ../build/Release/CSharp/net461/Mono.Cecil.dll ==> tools
    ../build/Release/CSharp/net461/Mono.Cecil.Mdb.dll ==> tools
    ../build/Release/CSharp/net461/Mono.Cecil.Pdb.dll ==> tools
    ../build/Release/CSharp/net461/Microsoft.CodeAnalysis.dll ==> tools
    ../build/Release/CSharp/net461/Microsoft.CodeAnalysis.CSharp.dll ==> tools
    ../build/Release/CSharp/net461/System.ValueTuple.dll ==> tools
    ../build/Release/CSharp/net461/System.Collections.Immutable.dll ==> tools
    ../build/Release/CSharp/net461/System.Reflection.Metadata.dll ==> tools
    ../build/Release/CSharp/net461/System.IO.FileSystem.dll ==> tools
    ../build/Release/FSharp/net461/System.Globalization.dll ==> tools
    ../build/Release/CSharp/net461/System.Security.Cryptography.Algorithms.dll ==> tools
    ../build/Release/CSharp/net461/System.Security.Cryptography.Primitives.dll ==> tools
    ../build/Release/CSharp/net461/netstandard.dll.ref ==> tools
=======
    ../build/Release/CSharp/ZafirCs.exe ==> tools
    ../build/Release/CSharp/ZafirCs.exe.config ==> tools
    ../build/Release/CSharp/WebSharper.Compiler.dll ==> tools
    ../build/Release/CSharp/WebSharper.Compiler.CSharp.dll ==> tools
    ../build/Release/CSharp/WebSharper.MSBuild.CSharp.dll ==> tools
    ../build/Release/WebSharper.Sitelets.Offline.dll ==> tools
    ../build/Release/CSharp/WebSharper.Core.dll ==> tools
    ../build/Release/CSharp/WebSharper.Core.JavaScript.dll ==> tools
    ../build/Release/CSharp/WebSharper.InterfaceGenerator.dll ==> tools
    ../build/Release/CSharp/FSharp.Core.dll ==> tools
    ../build/Release/CSharp/Mono.Cecil.dll ==> tools
    ../build/Release/CSharp/Mono.Cecil.Mdb.dll ==> tools
    ../build/Release/CSharp/Mono.Cecil.Pdb.dll ==> tools
    ../build/Release/CSharp/Microsoft.CodeAnalysis.dll ==> tools
    ../build/Release/CSharp/Microsoft.CodeAnalysis.CSharp.dll ==> tools
    ../build/Release/CSharp/System.ValueTuple.dll ==> tools
    ../build/Release/CSharp/System.Collections.Immutable.dll ==> tools
    ../build/Release/CSharp/System.Reflection.Metadata.dll ==> tools
    ../build/Release/CSharp/System.IO.FileSystem.dll ==> tools
    ../build/Release/CSharp/System.Security.Cryptography.Algorithms.dll ==> tools
    ../build/Release/CSharp/System.Security.Cryptography.Primitives.dll ==> tools
>>>>>>> f68e103f
    ../src/compiler/WebSharper.CSharp.Analyzer/install.ps1 ==> tools
    ../src/compiler/WebSharper.CSharp.Analyzer/uninstall.ps1 ==> tools
    ../build/Release/CSharp/FSharp.Core.dll ==> analyzers/dotnet/cs
    ../build/Release/CSharp/System.ValueTuple.dll ==> analyzers/dotnet/cs
    ../build/Release/CSharp/Mono.Cecil.dll ==> analyzers/dotnet/cs
    ../build/Release/CSharp/Mono.Cecil.Mdb.dll ==> analyzers/dotnet/cs
    ../build/Release/CSharp/Mono.Cecil.Pdb.dll ==> analyzers/dotnet/cs
    ../build/Release/CSharp/WebSharper.Core.dll ==> analyzers/dotnet/cs
    ../build/Release/CSharp/WebSharper.Core.JavaScript.dll ==> analyzers/dotnet/cs
    ../build/Release/CSharp/WebSharper.InterfaceGenerator.dll ==> analyzers/dotnet/cs
    ../build/Release/CSharp/WebSharper.Compiler.dll ==> analyzers/dotnet/cs
    ../build/Release/CSharp/WebSharper.Compiler.CSharp.dll ==> analyzers/dotnet/cs
    ../build/Release/CSharp/WebSharper.CSharp.Analyzer.dll ==> analyzers/dotnet/cs
<|MERGE_RESOLUTION|>--- conflicted
+++ resolved
@@ -1,74 +1,47 @@
-type file
-id WebSharper.CSharp
-authors IntelliFactory
-licenseUrl http://websharper.com/licensing
-projectUrl http://websharper.com
-description
-    C#-to-JavaScript compiler
-tags
-    Web JavaScript C#
-dependencies
-    WebSharper == CURRENTVERSION
-files
-    ../msbuild/WebSharper.CSharp.targets ==> build
-<<<<<<< HEAD
-    ../build/Release/CSharp/net461/ZafirCs.exe ==> tools
-    ../build/Release/CSharp/net461/ZafirCs.exe.config ==> tools
-    ../build/Release/CSharp/net461/WebSharper.Compiler.dll ==> tools
-    ../build/Release/CSharp/net461/WebSharper.Compiler.CSharp.dll ==> tools
-    ../build/Release/CSharp/net46/WebSharper.MSBuild.CSharp.dll ==> tools
-    ../build/Release/CSharp/net461/WebSharper.CSharp.Analyzer.dll ==> tools
-    ../build/Release/FSharp/net461/WebSharper.Sitelets.Offline.dll ==> tools
-    ../build/Release/CSharp/net461/WebSharper.Core.dll ==> tools
-    ../build/Release/CSharp/net461/WebSharper.Core.JavaScript.dll ==> tools
-    ../build/Release/CSharp/net461/WebSharper.InterfaceGenerator.dll ==> tools
-    ../build/Release/CSharp/net461/FSharp.Core.dll ==> tools
-    ../build/Release/CSharp/net461/Mono.Cecil.dll ==> tools
-    ../build/Release/CSharp/net461/Mono.Cecil.Mdb.dll ==> tools
-    ../build/Release/CSharp/net461/Mono.Cecil.Pdb.dll ==> tools
-    ../build/Release/CSharp/net461/Microsoft.CodeAnalysis.dll ==> tools
-    ../build/Release/CSharp/net461/Microsoft.CodeAnalysis.CSharp.dll ==> tools
-    ../build/Release/CSharp/net461/System.ValueTuple.dll ==> tools
-    ../build/Release/CSharp/net461/System.Collections.Immutable.dll ==> tools
-    ../build/Release/CSharp/net461/System.Reflection.Metadata.dll ==> tools
-    ../build/Release/CSharp/net461/System.IO.FileSystem.dll ==> tools
-    ../build/Release/FSharp/net461/System.Globalization.dll ==> tools
-    ../build/Release/CSharp/net461/System.Security.Cryptography.Algorithms.dll ==> tools
-    ../build/Release/CSharp/net461/System.Security.Cryptography.Primitives.dll ==> tools
-    ../build/Release/CSharp/net461/netstandard.dll.ref ==> tools
-=======
-    ../build/Release/CSharp/ZafirCs.exe ==> tools
-    ../build/Release/CSharp/ZafirCs.exe.config ==> tools
-    ../build/Release/CSharp/WebSharper.Compiler.dll ==> tools
-    ../build/Release/CSharp/WebSharper.Compiler.CSharp.dll ==> tools
-    ../build/Release/CSharp/WebSharper.MSBuild.CSharp.dll ==> tools
-    ../build/Release/WebSharper.Sitelets.Offline.dll ==> tools
-    ../build/Release/CSharp/WebSharper.Core.dll ==> tools
-    ../build/Release/CSharp/WebSharper.Core.JavaScript.dll ==> tools
-    ../build/Release/CSharp/WebSharper.InterfaceGenerator.dll ==> tools
-    ../build/Release/CSharp/FSharp.Core.dll ==> tools
-    ../build/Release/CSharp/Mono.Cecil.dll ==> tools
-    ../build/Release/CSharp/Mono.Cecil.Mdb.dll ==> tools
-    ../build/Release/CSharp/Mono.Cecil.Pdb.dll ==> tools
-    ../build/Release/CSharp/Microsoft.CodeAnalysis.dll ==> tools
-    ../build/Release/CSharp/Microsoft.CodeAnalysis.CSharp.dll ==> tools
-    ../build/Release/CSharp/System.ValueTuple.dll ==> tools
-    ../build/Release/CSharp/System.Collections.Immutable.dll ==> tools
-    ../build/Release/CSharp/System.Reflection.Metadata.dll ==> tools
-    ../build/Release/CSharp/System.IO.FileSystem.dll ==> tools
-    ../build/Release/CSharp/System.Security.Cryptography.Algorithms.dll ==> tools
-    ../build/Release/CSharp/System.Security.Cryptography.Primitives.dll ==> tools
->>>>>>> f68e103f
-    ../src/compiler/WebSharper.CSharp.Analyzer/install.ps1 ==> tools
-    ../src/compiler/WebSharper.CSharp.Analyzer/uninstall.ps1 ==> tools
-    ../build/Release/CSharp/FSharp.Core.dll ==> analyzers/dotnet/cs
-    ../build/Release/CSharp/System.ValueTuple.dll ==> analyzers/dotnet/cs
-    ../build/Release/CSharp/Mono.Cecil.dll ==> analyzers/dotnet/cs
-    ../build/Release/CSharp/Mono.Cecil.Mdb.dll ==> analyzers/dotnet/cs
-    ../build/Release/CSharp/Mono.Cecil.Pdb.dll ==> analyzers/dotnet/cs
-    ../build/Release/CSharp/WebSharper.Core.dll ==> analyzers/dotnet/cs
-    ../build/Release/CSharp/WebSharper.Core.JavaScript.dll ==> analyzers/dotnet/cs
-    ../build/Release/CSharp/WebSharper.InterfaceGenerator.dll ==> analyzers/dotnet/cs
-    ../build/Release/CSharp/WebSharper.Compiler.dll ==> analyzers/dotnet/cs
-    ../build/Release/CSharp/WebSharper.Compiler.CSharp.dll ==> analyzers/dotnet/cs
-    ../build/Release/CSharp/WebSharper.CSharp.Analyzer.dll ==> analyzers/dotnet/cs
+type file
+id WebSharper.CSharp
+authors IntelliFactory
+licenseUrl http://websharper.com/licensing
+projectUrl http://websharper.com
+description
+    C#-to-JavaScript compiler
+tags
+    Web JavaScript C#
+dependencies
+    WebSharper == CURRENTVERSION
+files
+    ../msbuild/WebSharper.CSharp.targets ==> build
+    ../build/Release/CSharp/ZafirCs.exe ==> tools
+    ../build/Release/CSharp/ZafirCs.exe.config ==> tools
+    ../build/Release/CSharp/WebSharper.Compiler.dll ==> tools
+    ../build/Release/CSharp/WebSharper.Compiler.CSharp.dll ==> tools
+    ../build/Release/CSharp/WebSharper.MSBuild.CSharp.dll ==> tools
+    ../build/Release/WebSharper.Sitelets.Offline.dll ==> tools
+    ../build/Release/CSharp/WebSharper.Core.dll ==> tools
+    ../build/Release/CSharp/WebSharper.Core.JavaScript.dll ==> tools
+    ../build/Release/CSharp/WebSharper.InterfaceGenerator.dll ==> tools
+    ../build/Release/CSharp/FSharp.Core.dll ==> tools
+    ../build/Release/CSharp/Mono.Cecil.dll ==> tools
+    ../build/Release/CSharp/Mono.Cecil.Mdb.dll ==> tools
+    ../build/Release/CSharp/Mono.Cecil.Pdb.dll ==> tools
+    ../build/Release/CSharp/Microsoft.CodeAnalysis.dll ==> tools
+    ../build/Release/CSharp/Microsoft.CodeAnalysis.CSharp.dll ==> tools
+    ../build/Release/CSharp/System.ValueTuple.dll ==> tools
+    ../build/Release/CSharp/System.Collections.Immutable.dll ==> tools
+    ../build/Release/CSharp/System.Reflection.Metadata.dll ==> tools
+    ../build/Release/CSharp/System.IO.FileSystem.dll ==> tools
+    ../build/Release/CSharp/System.Security.Cryptography.Algorithms.dll ==> tools
+    ../build/Release/CSharp/System.Security.Cryptography.Primitives.dll ==> tools
+    ../src/compiler/WebSharper.CSharp.Analyzer/install.ps1 ==> tools
+    ../src/compiler/WebSharper.CSharp.Analyzer/uninstall.ps1 ==> tools
+    ../build/Release/CSharp/FSharp.Core.dll ==> analyzers/dotnet/cs
+    ../build/Release/CSharp/System.ValueTuple.dll ==> analyzers/dotnet/cs
+    ../build/Release/CSharp/Mono.Cecil.dll ==> analyzers/dotnet/cs
+    ../build/Release/CSharp/Mono.Cecil.Mdb.dll ==> analyzers/dotnet/cs
+    ../build/Release/CSharp/Mono.Cecil.Pdb.dll ==> analyzers/dotnet/cs
+    ../build/Release/CSharp/WebSharper.Core.dll ==> analyzers/dotnet/cs
+    ../build/Release/CSharp/WebSharper.Core.JavaScript.dll ==> analyzers/dotnet/cs
+    ../build/Release/CSharp/WebSharper.InterfaceGenerator.dll ==> analyzers/dotnet/cs
+    ../build/Release/CSharp/WebSharper.Compiler.dll ==> analyzers/dotnet/cs
+    ../build/Release/CSharp/WebSharper.Compiler.CSharp.dll ==> analyzers/dotnet/cs
+    ../build/Release/CSharp/WebSharper.CSharp.Analyzer.dll ==> analyzers/dotnet/cs